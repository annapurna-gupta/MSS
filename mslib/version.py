# -*- coding: utf-8 -*-
"""

    mslib.version
    ~~~~~~~~~~~~~~~~

    This module provides the version number

    This file is part of mss.

    :copyright: Copyright 2016-2017 Reimar Bauer
    :copyright: Copyright 2016-2021 by the mss team, see AUTHORS.
    :license: APACHE-2.0, see LICENSE for details.

    Licensed under the Apache License, Version 2.0 (the "License");
    you may not use this file except in compliance with the License.
    You may obtain a copy of the License at

       http://www.apache.org/licenses/LICENSE-2.0

    Unless required by applicable law or agreed to in writing, software
    distributed under the License is distributed on an "AS IS" BASIS,
    WITHOUT WARRANTIES OR CONDITIONS OF ANY KIND, either express or implied.
    See the License for the specific language governing permissions and
    limitations under the License.
"""
<<<<<<< HEAD
__version__ = u'4.0.1.'
=======
__version__ = u'5.0.0.'
>>>>>>> 492482f3
<|MERGE_RESOLUTION|>--- conflicted
+++ resolved
@@ -24,8 +24,4 @@
     See the License for the specific language governing permissions and
     limitations under the License.
 """
-<<<<<<< HEAD
-__version__ = u'4.0.1.'
-=======
-__version__ = u'5.0.0.'
->>>>>>> 492482f3
+__version__ = u'5.0.0.'