<<<<<<< HEAD
# -*- coding: utf-8 -*-
"""

    mslib.version
    ~~~~~~~~~~~~~~~~

    This module provides the version number

    This file is part of mss.

    :copyright: Copyright 2016-2017 Reimar Bauer
    :copyright: Copyright 2016-2017 by the mss team, see AUTHORS.
    :license: APACHE-2.0, see LICENSE for details.

    Licensed under the Apache License, Version 2.0 (the "License");
    you may not use this file except in compliance with the License.
    You may obtain a copy of the License at

       http://www.apache.org/licenses/LICENSE-2.0

    Unless required by applicable law or agreed to in writing, software
    distributed under the License is distributed on an "AS IS" BASIS,
    WITHOUT WARRANTIES OR CONDITIONS OF ANY KIND, either express or implied.
    See the License for the specific language governing permissions and
    limitations under the License.
"""
__version__ = u'1.3.2'
=======
__version__ = u'1.3.3'
>>>>>>> 90f68ce5
<|MERGE_RESOLUTION|>--- conflicted
+++ resolved
@@ -1,4 +1,3 @@
-<<<<<<< HEAD
 # -*- coding: utf-8 -*-
 """
 
@@ -25,7 +24,4 @@
     See the License for the specific language governing permissions and
     limitations under the License.
 """
-__version__ = u'1.3.2'
-=======
-__version__ = u'1.3.3'
->>>>>>> 90f68ce5
+__version__ = u'1.3.3'