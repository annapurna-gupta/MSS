# -*- coding: utf-8 -*-
"""

    mslib.mswms.mpl_vsec_styles
    ~~~~~~~~~~~~~~~~~~~~~~~~~~~

    Matplotlib VERTICAL section styles.
    This file corresponds to mpl_hsec_styles.py, but for vertical section styles.
    Please refer to the introductory docstring in mpl_hsec_styles.py for further
    information.

    This file is part of mss.

    :copyright: Copyright 2008-2014 Deutsches Zentrum fuer Luft- und Raumfahrt e.V.
    :copyright: Copyright 2011-2014 Marc Rautenhaus (mr)
    :copyright: Copyright 2016-2021 by the mss team, see AUTHORS.
    :license: APACHE-2.0, see LICENSE for details.

    Licensed under the Apache License, Version 2.0 (the "License");
    you may not use this file except in compliance with the License.
    You may obtain a copy of the License at

       http://www.apache.org/licenses/LICENSE-2.0

    Unless required by applicable law or agreed to in writing, software
    distributed under the License is distributed on an "AS IS" BASIS,
    WITHOUT WARRANTIES OR CONDITIONS OF ANY KIND, either express or implied.
    See the License for the specific language governing permissions and
    limitations under the License.
"""

import matplotlib
import matplotlib.pyplot as plt
import mpl_toolkits.axes_grid1.inset_locator
from matplotlib import patheffects
import numpy as np

from mslib.mswms.mpl_vsec import AbstractVerticalSectionStyle
from mslib.mswms.utils import Targets, get_style_parameters, get_cbar_label_format
from mslib.utils import convert_to
from mslib import thermolib


class VS_TemperatureStyle_01(AbstractVerticalSectionStyle):
    """
    Temperature
    Vertical section of temperature.
    """

    name = "VS_T01"
    title = "Temperature (K) Vertical Section"
    abstract = "Temperature (K) and potential temperature (K)"

    # Variables with the highest number of dimensions first (otherwise
    # MFDatasetCommonDims will throw an exception)!
    required_datafields = [
        ("ml", "air_pressure", "Pa"),
        ("ml", "air_temperature", "K")]

    def _prepare_datafields(self):
        """Computes potential temperature from pressure and temperature if
        it has not been passed as a data field.
        """
        self.data['air_potential_temperature'] = thermolib.pot_temp(
            self.data['air_pressure'], self.data['air_temperature'])

    def _plot_style(self):
        """Make a temperature/potential temperature vertical section.
        """
        ax = self.ax
        curtain_p = self.data["air_pressure"]
        curtain_t = self.data["air_temperature"]
        curtain_pt = self.data["air_potential_temperature"]

        numlevel = curtain_p.shape[0]
        numpoints = len(self.lats)

        # Filled contour plot of temperature.
        # INFO on COLORMAPS:
        #    http://matplotlib.sourceforge.net/examples/pylab_examples/show_colormaps.html
        cs = ax.contourf(self.lat_inds.repeat(numlevel).reshape((numpoints, numlevel)).transpose(),
                         curtain_p, curtain_t, np.arange(180, 250, 2))  # 180-200, gist_earth Greens
        # Contour line plot of temperature.
        cs_t = ax.contour(self.lat_inds.repeat(numlevel).reshape((numpoints, numlevel)).transpose(),
                          curtain_p, curtain_t, np.arange(160, 330, 4),
                          colors='orange', linestyles='solid', linewidths=1)  # gist_earth
        ax.clabel(cs_t, fontsize=8, fmt='%i')
        # Contour line plot of potential temperature.
        cs_pt = ax.contour(self.lat_inds.repeat(numlevel).reshape((numpoints, numlevel)).transpose(),
                           curtain_p, curtain_pt, np.arange(200, 700, 10), colors='grey',
                           linestyles='dashed', linewidths=1)
        ax.clabel(cs_pt, fontsize=8, fmt='%i')

        # Pressure decreases with index, i.e. orography is stored at the
        # zero-p-index (data field is flipped in mss_plot_driver.py if
        # pressure increases with index).
        self._latlon_logp_setup(orography=curtain_p[0, :])

        # Add colorbar.
        if not self.noframe:
            self.fig.subplots_adjust(left=0.08, right=0.95, top=0.9, bottom=0.14)
            cbar = self.fig.colorbar(cs, fraction=0.05, pad=0.01)
            cbar.set_label("Temperature (K)")
        else:
            axins1 = mpl_toolkits.axes_grid1.inset_locator.inset_axes(ax,
                                                                      width="1%",  # width = % of parent_bbox width
                                                                      height="30%",  # height : %
                                                                      loc=1)  # 4 = lr, 3 = ll, 2 = ul, 1 = ur
            cbar = self.fig.colorbar(cs, cax=axins1, orientation="vertical")
            axins1.yaxis.set_ticks_position("left")


class VS_GenericStyle(AbstractVerticalSectionStyle):
    """
    Vertical section of chemical species/other stuff
    """
    styles = [
        ("auto", "auto colour scale"),
        ("autolog", "auto log colour scale"), ]

    def _prepare_datafields(self):
        if self.name[-2:] == "pl":
            self.data["air_pressure"] = np.empty_like(self.data[self.dataname])
            self.data["air_pressure"][:] = convert_to(
                self.driver.vert_data[::-self.driver.vert_order, np.newaxis],
                self.driver.vert_units, "Pa")
            self.data_units["air_pressure"] = "Pa"
        elif self.name[-2:] == "tl":
            self.data["air_potential_temperature"] = np.empty_like(self.data[self.dataname])
            self.data["air_potential_temperature"][:] = convert_to(
                self.driver.vert_data[::-self.driver.vert_order, np.newaxis],
                self.driver.vert_units, "K")
            self.data_units["air_potential_temperature"] = "K"

    def _plot_style(self):
        ax = self.ax
        curtain_cc = self.data[self.dataname]
        curtain_cc = np.ma.masked_invalid(curtain_cc)
        curtain_p = self.data["air_pressure"]

        numlevel = curtain_p.shape[0]
        numpoints = len(self.lats)
        curtain_lat = self.lat_inds.repeat(numlevel).reshape((numpoints, numlevel)).transpose()

        # Filled contour plot of cloud cover.
        # INFO on COLORMAPS:
        #    http://matplotlib.sourceforge.net/examples/pylab_examples/show_colormaps.html
        if self.p_bot > self.p_top:
            visible = (curtain_p <= self.p_bot) & (curtain_p >= self.p_top)
        else:
            visible = (curtain_p >= self.p_bot) & (curtain_p <= self.p_top)

        if visible.sum() == 0:
            visible = np.ones_like(curtain_cc, dtype=bool)

        cmin, cmax = Targets.get_range(self.dataname)
        cmin, cmax, clevs, cmap, norm, ticks = get_style_parameters(
            self.dataname, self.style, cmin, cmax, curtain_cc[visible])

        cs = ax.contourf(curtain_lat, curtain_p, curtain_cc, clevs, cmap=cmap, extend="both", norm=norm)

        # Contour lines
        for cont_data, cont_levels, cont_colour, cont_label_colour, cont_style, cont_lw, pe in self.contours:
            if cont_levels is None:
                pl_cont = ax.plot(self.lat_inds, self.data[cont_data].reshape(-1), "o", color=cont_colour, zorder=100)
                plt.setp(pl_cont, path_effects=[patheffects.withStroke(linewidth=4, foreground="w")])
            else:
                cs_pv = ax.contour(curtain_lat, curtain_p, self.data[cont_data], cont_levels,
                                   colors=cont_colour, linestyles=cont_style, linewidths=cont_lw)
                plt.setp(cs_pv.collections,
                         path_effects=[patheffects.withStroke(linewidth=cont_lw + 2, foreground="w")])
                cs_pv_lab = ax.clabel(cs_pv, colors=cont_label_colour, fontsize=8, fmt='%i')
                plt.setp(cs_pv_lab, path_effects=[patheffects.withStroke(linewidth=1, foreground="w")])

        # Pressure decreases with index, i.e. orography is stored at the
        # zero-p-index (data field is flipped in mss_plot_driver.py if
        # pressure increases with index).
        self._latlon_logp_setup()

        # Format for colorbar labels
        cbar_format = get_cbar_label_format(self.style, np.abs(clevs).max())
        cbar_label = self.title

        # Add colorbar.
        if not self.noframe:
            self.fig.subplots_adjust(left=0.08, right=0.95, top=0.9, bottom=0.14)
            self.fig.colorbar(cs, fraction=0.05, pad=0.01, format=cbar_format, label=cbar_label, ticks=ticks)
        else:
            axins1 = mpl_toolkits.axes_grid1.inset_locator.inset_axes(
                ax, width="1%", height="40%", loc=1)
            self.fig.colorbar(cs, cax=axins1, orientation="vertical", format=cbar_format, ticks=ticks)

            # adjust colorbar fontsize to figure height
            fontsize = self.fig.bbox.height * 0.024
            axins1.yaxis.set_ticks_position("left")
            for x in axins1.yaxis.majorTicks:
                x.label1.set_path_effects([patheffects.withStroke(linewidth=4, foreground='w')])
                x.label1.set_fontsize(fontsize)


def make_generic_class(name, entity, vert, add_data=None, add_contours=None,
                       fix_styles=None, add_styles=None, add_prepare=None):
    if add_data is None:
        add_data = [(vert, "ertel_potential_vorticity", "PVU")]
    if add_contours is None:
        add_contours = [  # ("ertel_potential_vorticity", [2, 4, 8, 16], "dimgrey", "dimgrey", "solid", 2, True)]
            ("ertel_potential_vorticity", [2, 4, 8, 16], "dimgrey", "dimgrey", "dashed", 2, True),
            ("air_potential_temperature", np.arange(200, 700, 10), "dimgrey", "dimgrey", "solid", 2, True)]

    class fnord(VS_GenericStyle):
        name = f"VS_{entity}_{vert}"
        dataname = entity
        units, _ = Targets.get_unit(dataname)
        title = Targets.TITLES.get(entity, entity)
        if units:
<<<<<<< HEAD
            title += f" ({units})"
=======
            title += " ({})".format(units)
>>>>>>> 3fbda908
        required_datafields = [(vert, entity, units)] + add_data
        contours = add_contours

    fnord.__name__ = name
    fnord.styles = list(fnord.styles)
    if Targets.get_thresholds(entity) is not None:
        fnord.styles = fnord.styles + [("nonlinear", "nonlinear colour scale")]
    if all(_x is not None for _x in Targets.get_range(entity)):
        fnord.styles = fnord.styles + [
            ("default", "fixed colour scale"),
            ("log", "fixed logarithmic colour scale")]

    if add_styles is not None:
        fnord.styles += add_styles
    if fix_styles is not None:
        fnord.styles = fix_styles
    if add_prepare is not None:
        fnord._prepare_datafields = add_prepare

    globals()[name] = fnord


_ADD_DATA = {
    "al": [("al", "ertel_potential_vorticity", "PVU"),
           ("al", "air_pressure", "Pa"),
           ("al", "air_potential_temperature", "K")],
    "ml": [("ml", "ertel_potential_vorticity", "PVU"),
           ("ml", "air_pressure", "Pa"),
           ("ml", "air_potential_temperature", "K")],
    "pl": [("pl", "ertel_potential_vorticity", "PVU"),
           ("pl", "air_potential_temperature", "K")],
    "tl": [("tl", "ertel_potential_vorticity", "PVU"),
           ("tl", "air_pressure", "Pa")],
}

for vert in ["al", "ml", "pl", "tl"]:
    for ent in Targets.get_targets():
        make_generic_class(
            f"VS_GenericStyle_{vert.upper()}_{ent}", ent, vert,
            add_data=_ADD_DATA[vert])
    make_generic_class(
        f"VS_GenericStyle_{vert.upper()}_{'ertel_potential_vorticity'}",
        "ertel_potential_vorticity", vert,
        add_data=_ADD_DATA[vert],
        fix_styles=[("ertel_potential_vorticity_nh", "northern hemisphere"),
                    ("ertel_potential_vorticity_sh", "southern hemisphere")])
    make_generic_class(
        f"VS_GenericStyle_{vert.upper()}_{'equivalent_latitude'}",
        "equivalent_latitude", vert,
        add_data=_ADD_DATA[vert],
        fix_styles=[("equivalent_latitude_nh", "northern hemisphere"),
                    ("equivalent_latitude_sh", "southern hemisphere")])
    make_generic_class(
        f"VS_GenericStyle_{vert.upper()}_{'gravity_wave_temperature_perturbation'}",
        "air_temperature_residual", vert,
        add_data=_ADD_DATA[vert] + [("sfc", "tropopause_air_pressure", "Pa"),
                                    ("sfc", "secondary_tropopause_air_pressure", "Pa")],
        add_contours=[("tropopause_air_pressure", None, "darkgrey", "darkgrey", "solid", 2, True),
                      ("secondary_tropopause_air_pressure", None, "dimgrey", "dimgrey", "solid", 2, True)],
        fix_styles=[("gravity_wave_temperature_perturbation", "")])
    make_generic_class(
        f"VS_GenericStyle_{vert.upper()}_{'square_of_brunt_vaisala_frequency_in_air'}",
        "square_of_brunt_vaisala_frequency_in_air", vert,
        add_data=_ADD_DATA[vert] + [("sfc", "tropopause_air_pressure", "Pa"),
                                    ("sfc", "secondary_tropopause_air_pressure", "Pa")],
        add_contours=[("tropopause_air_pressure", None, "dimgrey", "dimgrey", "solid", 2, True),
                      ("secondary_tropopause_air_pressure", None, "dimgrey", "dimgrey", "solid", 2, True)],
        fix_styles=[("square_of_brunt_vaisala_frequency_in_air", "")])

vert = "pl"
make_generic_class(
    f"VS_GenericStyle_{vert.upper()}_{'cloud_ice_mixing_ratio'}",
    "cloud_ice_mixing_ratio", vert,
    add_data=[("pl", "maximum_relative_humidity_wrt_ice_on_backtrajectory", None)],
    add_contours=[("maximum_relative_humidity_wrt_ice_on_backtrajectory",
                   [90, 100, 120, 160],
                   ["dimgrey", "dimgrey", "#443322", "#045FB4"],
                   ["dimgrey", "dimgrey", "#443322", "#045FB4"],
                   ["dashed", "solid", "solid", "solid"], 2, True)],
    fix_styles=[("log_ice_cloud", "iwc")])

make_generic_class(
    f"VS_GenericStyle_{vert.upper()}_{'number_concentration_of_ice_crystals_in_air'}",
    "number_concentration_of_ice_crystals_in_air", vert,
    add_data=[("pl", "maximum_relative_humidity_wrt_ice_on_backtrajectory", None)],
    add_contours=[("maximum_relative_humidity_wrt_ice_on_backtrajectory",
                   [90, 100, 120, 160],
                   ["dimgrey", "dimgrey", "#443322", "#045FB4"],
                   ["dimgrey", "dimgrey", "#443322", "#045FB4"],
                   ["dashed", "solid", "solid", "solid"], 2, True)],
    fix_styles=[("log_ice_cloud", "nice")])

make_generic_class(
    f"VS_GenericStyle_{vert.upper()}_{'mean_mass_radius_of_cloud_ice_crystals'}",
    "mean_mass_radius_of_cloud_ice_crystals", vert,
    add_data=[("pl", "maximum_relative_humidity_wrt_ice_on_backtrajectory", None)],
    add_contours=[("maximum_relative_humidity_wrt_ice_on_backtrajectory",
                   [90, 100, 120, 160],
                   ["dimgrey", "dimgrey", "#443322", "#045FB4"],
                   ["dimgrey", "dimgrey", "#443322", "#045FB4"],
                   ["dashed", "solid", "solid", "solid"], 2, True)],
    fix_styles=[("ice_cloud", "radius")])

make_generic_class(
    f"VS_GenericStyle_{vert.upper()}_{'maximum_pressure_on_backtrajectory'}",
    "maximum_pressure_on_backtrajectory", vert, [], [])


class VS_CloudsStyle_01(AbstractVerticalSectionStyle):
    """
    Clouds
    Vertical section of cloud cover.
    """

    name = "VS_CC01"
    title = "Cloud Cover (0-1) Vertical Section"
    abstract = "Cloud cover (0-1) with temperature (K) and potential temperature (K)"

    # Variables with the highest number of dimensions first (otherwise
    # MFDatasetCommonDims will throw an exception)!
    required_datafields = [
        ("ml", "air_pressure", "Pa"),
        ("ml", "air_temperature", "K"),
        ("ml", "cloud_area_fraction_in_atmosphere_layer", 'dimensionless')]

    def _prepare_datafields(self):
        """Computes potential temperature from pressure and temperature if
        it has not been passed as a data field.
        """
        self.data['air_potential_temperature'] = thermolib.pot_temp(
            self.data['air_pressure'], self.data['air_temperature'])

    def _plot_style(self):
        """Make a cloud cover vertical section with temperature/potential
           temperature overlay.
        """
        ax = self.ax
        curtain_p = self.data["air_pressure"]
        curtain_t = self.data["air_temperature"]
        curtain_pt = self.data["air_potential_temperature"]
        curtain_cc = self.data["cloud_area_fraction_in_atmosphere_layer"]

        numlevel = curtain_p.shape[0]
        numpoints = len(self.lats)

        # Contour spacing for temperature lines.
        delta_t = 2 if (np.log(self.p_bot) - np.log(self.p_top)) < 2.2 else 4
        delta_pt = 5 if (np.log(self.p_bot) - np.log(self.p_top)) < 2.2 else 10
        # Filled contour plot of cloud cover.
        # INFO on COLORMAPS:
        #    http://matplotlib.sourceforge.net/examples/pylab_examples/show_colormaps.html
        cs = ax.contourf(self.lat_inds.repeat(numlevel).reshape((numpoints, numlevel)).transpose(),
                         curtain_p, curtain_cc, np.arange(0.2, 1.1, 0.1), cmap=plt.cm.winter)
        # Contour line plot of temperature.
        cs_t = ax.contour(self.lat_inds.repeat(numlevel).reshape((numpoints, numlevel)).transpose(),
                          curtain_p, curtain_t, np.arange(236, 330, delta_t),
                          colors='red', linestyles='solid', linewidths=1)  # gist_earth
        ax.clabel(cs_t, fontsize=8, fmt='%i')
        cs_t = ax.contour(self.lat_inds.repeat(numlevel).reshape((numpoints, numlevel)).transpose(),
                          curtain_p, curtain_t, [234],
                          colors='red', linestyles='solid', linewidths=2)  # gist_earth
        ax.clabel(cs_t, fontsize=8, fmt='%i')
        cs_t = ax.contour(self.lat_inds.repeat(numlevel).reshape((numpoints, numlevel)).transpose(),
                          curtain_p, curtain_t, np.arange(160, 232, delta_t),
                          colors='red', linestyles='dashed', linewidths=1)  # gist_earth
        ax.clabel(cs_t, fontsize=8, fmt='%i')
        # Contour line plot of potential temperature.
        cs_pt = ax.contour(self.lat_inds.repeat(numlevel).reshape((numpoints, numlevel)).transpose(),
                           curtain_p, curtain_pt, np.arange(200, 700, delta_pt), colors='grey',
                           linestyles='solid', linewidths=1)
        ax.clabel(cs_pt, fontsize=8, fmt='%i')

        # Pressure decreases with index, i.e. orography is stored at the
        # zero-p-index (data field is flipped in mss_plot_driver.py if
        # pressure increases with index).
        self._latlon_logp_setup(orography=curtain_p[0, :])

        # Add colorbar.
        if not self.noframe:
            self.fig.subplots_adjust(left=0.08, right=0.95, top=0.9, bottom=0.14)
            cbar = self.fig.colorbar(cs, fraction=0.05, pad=0.01)
            cbar.set_label("Cloud cover (0-1)")
        else:
            axins1 = mpl_toolkits.axes_grid1.inset_locator.inset_axes(ax,
                                                                      width="1%",  # width = % of parent_bbox width
                                                                      height="30%",  # height : %
                                                                      loc=1)  # 4 = lr, 3 = ll, 2 = ul, 1 = ur
            cbar = self.fig.colorbar(cs, cax=axins1, orientation="vertical")
            axins1.yaxis.set_ticks_position("left")


class VS_CloudsWindStyle_01(AbstractVerticalSectionStyle):
    """
    Vertical section of cloud cover and horizontal wind speed.
    """

    name = "VS_CW01"
    title = "Cloud Cover (0-1) and Wind Speed (m/s) Vertical Section"
    abstract = "Cloud cover (0-1) with wind speed (m/s) and potential temperature (K)"

    # Variables with the highest number of dimensions first (otherwise
    # MFDatasetCommonDims will throw an exception)!
    required_datafields = [
        ("ml", "air_pressure", "Pa"),
        ("ml", "air_temperature", "K"),
        ("ml", "cloud_area_fraction_in_atmosphere_layer", 'dimensionless'),
        ("ml", "eastward_wind", "m/s"),
        ("ml", "northward_wind", "m/s")]

    def _prepare_datafields(self):
        """Computes potential temperature from pressure and temperature and
           total horizontal wind speed.
        """
        self.data['air_potential_temperature'] = thermolib.pot_temp(
            self.data['air_pressure'], self.data['air_temperature'])
        self.data["horizontal_wind"] = np.hypot(
            self.data["eastward_wind"], self.data["northward_wind"])

    def _plot_style(self):
        """Make a cloud cover vertical section with wind speed and potential
           temperature overlay.
        """
        ax = self.ax
        curtain_p = self.data["air_pressure"]
        curtain_pt = self.data["air_potential_temperature"]
        curtain_cc = self.data["cloud_area_fraction_in_atmosphere_layer"]
        curtain_v = self.data["horizontal_wind"]

        numlevel = curtain_p.shape[0]
        numpoints = len(self.lats)

        # Contour spacing for temperature lines.
        delta_pt = 5 if (np.log(self.p_bot) - np.log(self.p_top)) < 2.2 else 10

        wind_contours = np.arange(20, 70, 10)

        # Filled contour plot of cloud cover.
        cs = ax.contourf(self.lat_inds.repeat(numlevel).reshape((numpoints, numlevel)).transpose(),
                         curtain_p, curtain_cc, np.arange(0.2, 1.1, 0.1), cmap=plt.cm.winter)

        # Contour line plot of wind speed.
        cs_t = ax.contour(self.lat_inds.repeat(numlevel).reshape((numpoints, numlevel)).transpose(),
                          curtain_p, curtain_v, wind_contours,
                          colors='red', linestyles='solid', linewidths=2)  # gist_earth
        ax.clabel(cs_t, fontsize=12, fmt='%i')

        # Contour line plot of potential temperature.
        cs_pt = ax.contour(self.lat_inds.repeat(numlevel).reshape((numpoints, numlevel)).transpose(),
                           curtain_p, curtain_pt, np.arange(200, 700, delta_pt), colors='0.40',
                           linestyles='solid', linewidths=1)
        ax.clabel(cs_pt, fontsize=12, fmt='%i')

        # Pressure decreases with index, i.e. orography is stored at the
        # zero-p-index (data field is flipped in mss_plot_driver.py if
        # pressure increases with index).
        self._latlon_logp_setup(orography=curtain_p[0, :])

        # Add colorbar.
        if not self.noframe:
            self.fig.subplots_adjust(left=0.08, right=0.95, top=0.9, bottom=0.14)
            cbar = self.fig.colorbar(cs, fraction=0.05, pad=0.01)
            cbar.set_label("Cloud cover (0-1)")
        else:
            axins1 = mpl_toolkits.axes_grid1.inset_locator.inset_axes(ax,
                                                                      width="1%",  # width = % of parent_bbox width
                                                                      height="30%",  # height : %
                                                                      loc=1)  # 4 = lr, 3 = ll, 2 = ul, 1 = ur
            cbar = self.fig.colorbar(cs, cax=axins1, orientation="vertical")
            axins1.yaxis.set_ticks_position("left")


class VS_RelativeHumdityStyle_01(AbstractVerticalSectionStyle):
    """
    Vertical sections of relative humidity.
    """

    name = "VS_RH01"
    title = "Relative Humdity (%) Vertical Section"
    abstract = "Relative humdity (%) with temperature (K) and potential temperature (K)"

    # Variables with the highest number of dimensions first (otherwise
    # MFDatasetCommonDims will throw an exception)!
    required_datafields = [
        ("ml", "air_pressure", "Pa"),
        ("ml", "air_temperature", "K"),
        ("ml", "specific_humidity", "kg/kg")]

    def _prepare_datafields(self):
        """Computes potential temperature from pressure and temperature if
        it has not been passed as a data field. Also computes relative humdity.
        """
        self.data['air_potential_temperature'] = thermolib.pot_temp(
            self.data['air_pressure'], self.data['air_temperature'])
        self.data["relative_humidity"] = thermolib.rel_hum(
            self.data['air_pressure'], self.data["air_temperature"],
            self.data["specific_humidity"])

    def _plot_style(self):
        """Make a relative humidity vertical section with temperature/potential
           temperature overlay.
        """
        ax = self.ax
        curtain_p = self.data["air_pressure"]
        curtain_t = self.data["air_temperature"]
        curtain_pt = self.data["air_potential_temperature"]
        curtain_rh = self.data["relative_humidity"]

        numlevel = curtain_p.shape[0]
        numpoints = len(self.lats)

        # Contour spacing for temperature lines.
        delta_t = 2 if (np.log(self.p_bot) - np.log(self.p_top)) < 2.2 else 4
        delta_pt = 5 if (np.log(self.p_bot) - np.log(self.p_top)) < 2.2 else 10

        filled_contours = np.arange(70, 140, 15)
        thin_contours = np.arange(10, 140, 15)

        # Filled contour plot of relative humidity.
        # INFO on COLORMAPS:
        #    http://matplotlib.sourceforge.net/examples/pylab_examples/show_colormaps.html
        cs = ax.contourf(self.lat_inds.repeat(numlevel).reshape((numpoints, numlevel)).transpose(),
                         curtain_p, curtain_rh,
                         filled_contours, cmap=plt.cm.winter_r)
        # Contour line plot of relative humidity.
        cs_rh1 = ax.contour(self.lat_inds.repeat(numlevel).reshape((numpoints, numlevel)).transpose(),
                            curtain_p, curtain_rh, thin_contours,
                            colors="grey", linestyles="solid", linewidths=0.5)  # gist_earth
        ax.clabel(cs_rh1, fontsize=8, fmt='%i')
        ax.contour(self.lat_inds.repeat(numlevel).reshape((numpoints, numlevel)).transpose(),
                   curtain_p, curtain_rh, np.arange(100, 170, 15),
                   colors="yellow", linestyles="solid", linewidths=1)  # gist_earth
        # Contour line plot of temperature.
        cs_t = ax.contour(self.lat_inds.repeat(numlevel).reshape((numpoints, numlevel)).transpose(),
                          curtain_p, curtain_t, np.arange(236, 330, delta_t),
                          colors='red', linestyles='solid', linewidths=1)  # gist_earth
        ax.clabel(cs_t, fontsize=8, fmt='%i')
        cs_t = ax.contour(self.lat_inds.repeat(numlevel).reshape((numpoints, numlevel)).transpose(),
                          curtain_p, curtain_t, [234],
                          colors='red', linestyles='solid', linewidths=2)  # gist_earth
        ax.clabel(cs_t, fontsize=8, fmt='%i')
        cs_t = ax.contour(self.lat_inds.repeat(numlevel).reshape((numpoints, numlevel)).transpose(),
                          curtain_p, curtain_t, np.arange(160, 232, delta_t),
                          colors='red', linestyles='dashed', linewidths=1)  # gist_earth
        ax.clabel(cs_t, fontsize=8, fmt='%i')
        # Contour line plot of potential temperature.
        cs_pt = ax.contour(self.lat_inds.repeat(numlevel).reshape((numpoints, numlevel)).transpose(),
                           curtain_p, curtain_pt, np.arange(200, 700, delta_pt), colors='orange',
                           linestyles='solid', linewidths=1)
        ax.clabel(cs_pt, fontsize=8, fmt='%i')

        # Pressure decreases with index, i.e. orography is stored at the
        # zero-p-index (data field is flipped in mss_plot_driver.py if
        # pressure increases with index).
        self._latlon_logp_setup(orography=curtain_p[0, :])

        # Add colorbar.
        if not self.noframe:
            self.fig.subplots_adjust(left=0.08, right=0.95, top=0.9, bottom=0.14)
            cbar = self.fig.colorbar(cs, fraction=0.05, pad=0.01)
            cbar.set_label("Relative humdity (%)")
        else:
            axins1 = mpl_toolkits.axes_grid1.inset_locator.inset_axes(ax,
                                                                      width="1%",  # width = % of parent_bbox width
                                                                      height="30%",  # height : %
                                                                      loc=1)  # 4 = lr, 3 = ll, 2 = ul, 1 = ur
            cbar = self.fig.colorbar(cs, cax=axins1, orientation="vertical")
            axins1.yaxis.set_ticks_position("left")


class VS_SpecificHumdityStyle_01(AbstractVerticalSectionStyle):
    """
    Vertical sections of specific humidity.
    """

    name = "VS_Q01"
    # title = "Specific Humdity (g/kg) and Northward Wind (m/s) Vertical Section"
    title = "Specific Humdity (g/kg) Vertical Section"
    abstract = "Specific humdity (g/kg) with temperature (K) and potential temperature (K)"

    # Variables with the highest number of dimensions first (otherwise
    # MFDatasetCommonDims will throw an exception)!
    required_datafields = [
        ("ml", "air_pressure", "Pa"),
        ("ml", "air_temperature", "K"),
        ("ml", "specific_humidity", "g/kg"),
        ("ml", "northward_wind", "m/s")]

    def _prepare_datafields(self):
        """Computes potential temperature from pressure and temperature if
        it has not been passed as a data field. Also computes relative humdity.
        """
        self.data['air_potential_temperature'] = thermolib.pot_temp(
            self.data['air_pressure'], self.data['air_temperature'])

    def _plot_style(self):
        """Make a relative humidity vertical section with temperature/potential
           temperature overlay.
        """
        ax = self.ax
        curtain_p = self.data["air_pressure"]
        curtain_t = self.data["air_temperature"]
        curtain_pt = self.data["air_potential_temperature"]
        curtain_q = self.data["specific_humidity"]

        numlevel = curtain_p.shape[0]
        numpoints = len(self.lats)

        # Contour spacing.
        vertical_log_extent = (np.log(self.p_bot) - np.log(self.p_top))

        # delta_t = 2 if vertical_log_extent < 2.2 else 4
        delta_t = 2 if vertical_log_extent < 1.5 else 4

        # if vertical_log_extent > 2.2:
        if vertical_log_extent > 1.5:
            delta_pt = 10
        elif vertical_log_extent > 0.5:
            delta_pt = 5
        else:
            delta_pt = 1.

        # filled_contours = np.arange(1, 16, 1)
        filled_contours = [0.01, 0.05, 0.1, 0.5, 1, 3, 4, 6, 8]

        # Filled contour plot of specific humidity.
        # INFO on COLORMAPS:
        #    http://matplotlib.sourceforge.net/examples/pylab_examples/show_colormaps.html
        cs = ax.contourf(self.lat_inds.repeat(numlevel).reshape((numpoints, numlevel)).transpose(),
                         curtain_p, curtain_q,
                         filled_contours, cmap=plt.cm.YlGnBu)  # YlGnBu
        cs_q = ax.contour(self.lat_inds.repeat(numlevel).reshape((numpoints, numlevel)).transpose(),
                          curtain_p, curtain_q,
                          filled_contours, colors="c", linestyles="solid", linewidths=1)
        ax.clabel(cs_q, fontsize=8, fmt='%.2f')

        # Contour line plot of northward wind (v).
        # cs_v = ax.contour(self.lat_inds.repeat(numlevel).reshape((numpoints, numlevel)).transpose(),
        #                  curtain_p, curtain_v, np.arange(5,15,2.5),
        #                  colors="black", linestyles="solid", linewidths=1)
        # ax.clabel(cs_v, fontsize=8, fmt='%.1f')

        # Contour line plot of temperature.
        cs_t = ax.contour(self.lat_inds.repeat(numlevel).reshape((numpoints, numlevel)).transpose(),
                          curtain_p, curtain_t, np.arange(236, 330, delta_t),
                          colors='red', linestyles='solid', linewidths=1)  # gist_earth
        ax.clabel(cs_t, fontsize=8, fmt='%i')
        cs_t = ax.contour(self.lat_inds.repeat(numlevel).reshape((numpoints, numlevel)).transpose(),
                          curtain_p, curtain_t, [234],
                          colors='red', linestyles='solid', linewidths=2)  # gist_earth
        ax.clabel(cs_t, fontsize=8, fmt='%i')
        cs_t = ax.contour(self.lat_inds.repeat(numlevel).reshape((numpoints, numlevel)).transpose(),
                          curtain_p, curtain_t, np.arange(160, 232, delta_t),
                          colors='red', linestyles='dashed', linewidths=1)  # gist_earth
        ax.clabel(cs_t, fontsize=8, fmt='%i')

        # Contour line plot of potential temperature.
        cs_pt = ax.contour(self.lat_inds.repeat(numlevel).reshape((numpoints, numlevel)).transpose(),
                           curtain_p, curtain_pt, np.arange(200, 700, delta_pt), colors='orange',
                           linestyles='solid', linewidths=1)
        ax.clabel(cs_pt, fontsize=8, fmt='%.1f')

        # Pressure decreases with index, i.e. orography is stored at the
        # zero-p-index (data field is flipped in mss_plot_driver.py if
        # pressure increases with index).
        self._latlon_logp_setup(orography=curtain_p[0, :])

        # Add colorbar.
        if not self.noframe:
            self.fig.subplots_adjust(left=0.08, right=0.95, top=0.9, bottom=0.14)
            cbar = self.fig.colorbar(cs, fraction=0.05, pad=0.01)
            cbar.set_label("Specific humdity (g/kg)")
        else:
            axins1 = mpl_toolkits.axes_grid1.inset_locator.inset_axes(ax,
                                                                      width="1%",  # width = % of parent_bbox width
                                                                      height="30%",  # height : %
                                                                      loc=1)  # 4 = lr, 3 = ll, 2 = ul, 1 = ur
            cbar = self.fig.colorbar(cs, cax=axins1, orientation="vertical")
            axins1.yaxis.set_ticks_position("left")


class VS_VerticalVelocityStyle_01(AbstractVerticalSectionStyle):
    """
    Vertical sections of vertical velocity.
    """

    name = "VS_W01"
    title = "Vertical Velocity (cm/s) Vertical Section"
    abstract = "Veertical velocity (cm/s) with temperature (K) and potential temperature (K)"

    # Variables with the highest number of dimensions first (otherwise
    # MFDatasetCommonDims will throw an exception)!
    required_datafields = [
        ("ml", "air_pressure", "Pa"),
        ("ml", "air_temperature", "K"),
        ("ml", "lagrangian_tendency_of_air_pressure", "Pa/s")]

    def _prepare_datafields(self):
        """Computes potential temperature from pressure and temperature if
        it has not been passed as a data field. Also computes vertical
        velocity in cm/s.
        """
        self.data['air_potential_temperature'] = thermolib.pot_temp(
            self.data['air_pressure'], self.data['air_temperature'])
        self.data["upward_wind"] = convert_to(
            thermolib.omega_to_w(self.data["lagrangian_tendency_of_air_pressure"],
                                 self.data['air_pressure'], self.data["air_temperature"]),
            "m/s", "cm/s")

    def _plot_style(self):
        """Make a vertical velocity vertical section with temperature/potential
           temperature overlay.
        """
        ax = self.ax
        curtain_p = self.data["air_pressure"]
        curtain_t = self.data["air_temperature"]
        curtain_pt = self.data["air_potential_temperature"]
        curtain_w = self.data["upward_wind"]

        numlevel = curtain_p.shape[0]
        numpoints = len(self.lats)

        # Contour spacing for temperature lines.
        delta_t = 2 if (np.log(self.p_bot) - np.log(self.p_top)) < 2.2 else 4
        delta_pt = 5 if (np.log(self.p_bot) - np.log(self.p_top)) < 2.2 else 10

        upward_contours = np.arange(-42, 46, 4)

        # Filled contour plot of relative humidity.
        # INFO on COLORMAPS:
        #    http://matplotlib.sourceforge.net/examples/pylab_examples/show_colormaps.html
        cs = ax.contourf(self.lat_inds.repeat(numlevel).reshape((numpoints, numlevel)).transpose(),
                         curtain_p, curtain_w,
                         upward_contours, cmap=plt.cm.bwr)
        # Contour line plot of relative humidity.
        ax.contour(self.lat_inds.repeat(numlevel).reshape((numpoints, numlevel)).transpose(),
                   curtain_p, curtain_w, [2],
                   colors="red", linestyles="solid", linewidths=0.5)
        ax.contour(self.lat_inds.repeat(numlevel).reshape((numpoints, numlevel)).transpose(),
                   curtain_p, curtain_w, [-2],
                   colors="blue", linestyles="solid", linewidths=0.5)
        # Contour line plot of temperature.
        cs_t = ax.contour(self.lat_inds.repeat(numlevel).reshape((numpoints, numlevel)).transpose(),
                          curtain_p, curtain_t, np.arange(236, 330, delta_t),
                          colors='green', linestyles='solid', linewidths=1)
        ax.clabel(cs_t, fontsize=8, fmt='%i')
        cs_t = ax.contour(self.lat_inds.repeat(numlevel).reshape((numpoints, numlevel)).transpose(),
                          curtain_p, curtain_t, [234],
                          colors='green', linestyles='solid', linewidths=2)
        ax.clabel(cs_t, fontsize=8, fmt='%i')
        cs_t = ax.contour(self.lat_inds.repeat(numlevel).reshape((numpoints, numlevel)).transpose(),
                          curtain_p, curtain_t, np.arange(160, 232, delta_t),
                          colors='green', linestyles='dashed', linewidths=1)
        ax.clabel(cs_t, fontsize=8, fmt='%i')
        # Contour line plot of potential temperature.
        cs_pt = ax.contour(self.lat_inds.repeat(numlevel).reshape((numpoints, numlevel)).transpose(),
                           curtain_p, curtain_pt, np.arange(200, 700, delta_pt), colors='grey',
                           linestyles='solid', linewidths=1)
        ax.clabel(cs_pt, fontsize=8, fmt='%i')

        # Pressure decreases with index, i.e. orography is stored at the
        # zero-p-index (data field is flipped in mss_plot_driver.py if
        # pressure increases with index).
        self._latlon_logp_setup(orography=curtain_p[0, :])

        # Add colorbar.
        if not self.noframe:
            self.fig.subplots_adjust(left=0.08, right=0.95, top=0.9, bottom=0.14)
            cbar = self.fig.colorbar(cs, fraction=0.05, pad=0.01)
            cbar.set_label("Vertical velocity (cm/s)")
        else:
            axins1 = mpl_toolkits.axes_grid1.inset_locator.inset_axes(ax,
                                                                      width="1%",  # width = % of parent_bbox width
                                                                      height="30%",  # height : %
                                                                      loc=1)  # 4 = lr, 3 = ll, 2 = ul, 1 = ur
            cbar = self.fig.colorbar(cs, cax=axins1, orientation="vertical")
            axins1.yaxis.set_ticks_position("left")


class VS_HorizontalVelocityStyle_01(AbstractVerticalSectionStyle):
    """
    Vertical sections of horizontal velocity.
    """

    name = "VS_HV01"
    title = "Horizontal Wind (m/s) Vertical Section"
    abstract = "Horizontal wind speed (m/s) with temperature (K) and potential temperature (K)"

    # NOTE: This style is used for the flight performance computations. Make sure
    # that it always requests air_pressure, air_temperature, eastward_wind,
    # northward_wind! (mr, 2012Nov09)

    # Variables with the highest number of dimensions first (otherwise
    # MFDatasetCommonDims will throw an exception)!
    required_datafields = [
        ("ml", "air_pressure", "Pa"),
        ("ml", "air_temperature", "K"),
        ("ml", "eastward_wind", "m/s"),
        ("ml", "northward_wind", "m/s")]

    def _prepare_datafields(self):
        """Computes potential temperature from pressure and temperature and
           total horizontal wind speed.
        """
        self.data['air_potential_temperature'] = thermolib.pot_temp(
            self.data['air_pressure'], self.data['air_temperature'])
        self.data["horizontal_wind"] = np.hypot(
            self.data["eastward_wind"], self.data["northward_wind"])

    def _plot_style(self):
        """Make a horizontal velocity vertical section with temperature/potential
           temperature overlay.
        """
        ax = self.ax
        curtain_p = self.data["air_pressure"]
        curtain_t = self.data["air_temperature"]
        curtain_pt = self.data["air_potential_temperature"]
        curtain_v = self.data["horizontal_wind"]

        numlevel = curtain_p.shape[0]
        numpoints = len(self.lats)

        # Contour spacing for temperature lines.
        delta_t = 2 if (np.log(self.p_bot) - np.log(self.p_top)) < 2.2 else 4
        delta_pt = 5 if (np.log(self.p_bot) - np.log(self.p_top)) < 2.2 else 10

        wind_contours = np.arange(10, 90, 5)

        # Filled contour plot of relative humidity.
        # INFO on COLORMAPS:
        #    http://matplotlib.sourceforge.net/examples/pylab_examples/show_colormaps.html
        cs = ax.contourf(self.lat_inds.repeat(numlevel).reshape((numpoints, numlevel)).transpose(),
                         curtain_p, curtain_v,
                         wind_contours, cmap=plt.cm.hot_r)
        # Contour line plot of relative humidity.
        cs_v1 = ax.contour(self.lat_inds.repeat(numlevel).reshape((numpoints, numlevel)).transpose(),
                           curtain_p, curtain_v, np.arange(5, 90, 5),
                           colors="orange", linestyles="solid", linewidths=1)
        ax.clabel(cs_v1, fontsize=8, fmt='%i')
        cs_v2 = ax.contour(self.lat_inds.repeat(numlevel).reshape((numpoints, numlevel)).transpose(),
                           curtain_p, curtain_v, np.arange(95, 150, 5),
                           colors="black", linestyles="solid", linewidths=0.5)
        ax.clabel(cs_v2, fontsize=8, fmt='%i')
        # Contour line plot of temperature.
        cs_t = ax.contour(self.lat_inds.repeat(numlevel).reshape((numpoints, numlevel)).transpose(),
                          curtain_p, curtain_t, np.arange(236, 330, delta_t),
                          colors='green', linestyles='solid', linewidths=1)
        ax.clabel(cs_t, fontsize=8, fmt='%i')
        cs_t = ax.contour(self.lat_inds.repeat(numlevel).reshape((numpoints, numlevel)).transpose(),
                          curtain_p, curtain_t, [234],
                          colors='green', linestyles='solid', linewidths=2)
        ax.clabel(cs_t, fontsize=8, fmt='%i')
        cs_t = ax.contour(self.lat_inds.repeat(numlevel).reshape((numpoints, numlevel)).transpose(),
                          curtain_p, curtain_t, np.arange(160, 232, delta_t),
                          colors='green', linestyles='dashed', linewidths=1)
        ax.clabel(cs_t, fontsize=8, fmt='%i')
        # Contour line plot of potential temperature.
        cs_pt = ax.contour(self.lat_inds.repeat(numlevel).reshape((numpoints, numlevel)).transpose(),
                           curtain_p, curtain_pt, np.arange(200, 700, delta_pt), colors='grey',
                           linestyles='solid', linewidths=1)
        ax.clabel(cs_pt, fontsize=8, fmt='%i')

        # Pressure decreases with index, i.e. orography is stored at the
        # zero-p-index (data field is flipped in mss_plot_driver.py if
        # pressure increases with index).
        self._latlon_logp_setup(orography=curtain_p[0, :])

        # Add colorbar.
        if not self.noframe:
            self.fig.subplots_adjust(left=0.08, right=0.95, top=0.9, bottom=0.14)
            cbar = self.fig.colorbar(cs, fraction=0.05, pad=0.01)
            cbar.set_label("Horizontal wind speed (m/s)")
        else:
            axins1 = mpl_toolkits.axes_grid1.inset_locator.inset_axes(ax,
                                                                      width="1%",  # width = % of parent_bbox width
                                                                      height="30%",  # height : %
                                                                      loc=1)  # 4 = lr, 3 = ll, 2 = ul, 1 = ur
            cbar = self.fig.colorbar(cs, cax=axins1, orientation="vertical")
            axins1.yaxis.set_ticks_position("left")


# POTENTIAL VORTICITY
pv_cmap_data = [
    [0.0000, 0.6000, 1.0000],
    [0.0980, 0.6039, 1.0000],
    [0.1961, 0.6157, 1.0000],
    [0.2941, 0.6314, 1.0000],
    [0.3922, 0.6588, 1.0000],
    [0.4902, 0.6941, 1.0000],
    [0.5882, 0.7373, 1.0000],
    [0.6863, 0.7882, 1.0000],
    [0.7843, 0.8431, 1.0000],
    [0.8824, 0.9098, 1.0000],
    [0.9804, 0.9843, 1.0000],
    [1.0000, 1.0000, 0.9961],
    [1.0000, 0.9888, 0.9778],
    [1.0000, 0.9612, 0.9229],
    [1.0000, 0.9189, 0.8390],
    [1.0000, 0.8729, 0.7475],
    [1.0000, 0.8324, 0.6669],
    [1.0000, 0.7946, 0.5919],
    [1.0000, 0.7569, 0.5168],
    [1.0000, 0.7116, 0.4430],
    [1.0000, 0.6407, 0.3732],
    [1.0000, 0.5422, 0.3078],
    [1.0000, 0.4320, 0.2441],
    [1.0000, 0.3039, 0.1717],
    [1.0000, 0.1998, 0.1129],
    [1.0000, 0.1480, 0.0836],
    [1.0000, 0.1141, 0.0645],
    [1.0000, 0.0815, 0.0460],
    [1.0000, 0.0511, 0.0281],
    [1.0000, 0.0317, 0.0134],
    [1.0000, 0.0333, 0.0047],
    [1.0000, 0.0533, 0.0011],
    [1.0000, 0.0819, 0.0001],
    [1.0000, 0.1141, 0],
    [1.0000, 0.1464, 0],
    [1.0000, 0.1788, 0],
    [1.0000, 0.2111, 0],
    [1.0000, 0.2435, 0],
    [1.0000, 0.2759, 0],
    [1.0000, 0.3082, 0],
    [1.0000, 0.3406, 0],
    [1.0000, 0.3730, 0],
    [1.0000, 0.4053, 0],
    [1.0000, 0.4377, 0],
    [1.0000, 0.4701, 0],
    [1.0000, 0.5038, 0],
    [1.0000, 0.5313, 0],
    [1.0000, 0.5589, 0],
    [1.0000, 0.5864, 0],
    [1.0000, 0.6140, 0],
    [1.0000, 0.6416, 0],
    [1.0000, 0.6692, 0],
    [1.0000, 0.6967, 0],
    [1.0000, 0.7243, 0],
    [1.0000, 0.7519, 0],
    [1.0000, 0.7794, 0],
    [1.0000, 0.8070, 0],
    [1.0000, 0.8346, 0],
    [1.0000, 0.8621, 0],
    [1.0000, 0.8897, 0],
    [1.0000, 0.9173, 0],
    [1.0000, 0.9449, 0],
    [1.0000, 0.9724, 0],
    [1.0000, 1.0000, 0]
]

pv_eth_cmap_0 = matplotlib.colors.ListedColormap(pv_cmap_data)


# die Farben fuer den PV colorbar mit folgenden Abstufungen:
#     -2.0,0.0,0.2,0.5,0.8,1.0,1.5,2.0,3.0,4.0
# muessten folgende sein:
#         ( (/142, 178, 255/) # -2 .. 0
#           (/181, 201, 255/) #  0 .. .2
#           (/214, 226, 237/) #
#           (/242, 221, 160/) #
#           (/239, 193, 130/) #
#           (/242, 132,  68/) #
#           (/220,  60,  30/) #
#           (/255, 120,  20/) #
#           (/255, 190,  20/) #
#           (/255, 249,  20/) #
#           (/170, 255,  60/) )/255

def scale_pvu_to_01(pvu):
    return ((pvu + 2.) / 10.)


S = 0.0000000001

_pv_eth_data = (
    (scale_pvu_to_01(-2.), ((142. / 255.), (178. / 255.), (255. / 255.))),
    (scale_pvu_to_01(0. - S), ((142. / 255.), (178. / 255.), (255. / 255.))),

    (scale_pvu_to_01(0.), ((181. / 255.), (201. / 255.), (255. / 255.))),
    (scale_pvu_to_01(0.2 - S), ((181. / 255.), (201. / 255.), (255. / 255.))),

    (scale_pvu_to_01(0.2), ((214. / 255.), (226. / 255.), (237. / 255.))),
    (scale_pvu_to_01(0.5 - S), ((214. / 255.), (226. / 255.), (237. / 255.))),

    (scale_pvu_to_01(0.5), ((242. / 255.), (221. / 255.), (160. / 255.))),
    (scale_pvu_to_01(0.8 - S), ((242. / 255.), (221. / 255.), (160. / 255.))),

    (scale_pvu_to_01(0.8), ((239. / 255.), (193. / 255.), (130. / 255.))),
    (scale_pvu_to_01(1.0 - S), ((239. / 255.), (193. / 255.), (130. / 255.))),

    (scale_pvu_to_01(1.0), ((242. / 255.), (132. / 255.), (68. / 255.))),
    (scale_pvu_to_01(1.5 - S), ((242. / 255.), (132. / 255.), (68. / 255.))),

    (scale_pvu_to_01(1.5), ((220. / 255.), (60. / 255.), (30. / 255.))),
    (scale_pvu_to_01(2.0 - S), ((220. / 255.), (60. / 255.), (30. / 255.))),

    (scale_pvu_to_01(2.0), ((255. / 255.), (120. / 255.), (20. / 255.))),
    (scale_pvu_to_01(3.0 - S), ((255. / 255.), (120. / 255.), (20. / 255.))),

    (scale_pvu_to_01(3.0), ((255. / 255.), (190. / 255.), (20. / 255.))),
    (scale_pvu_to_01(4.0 - S), ((255. / 255.), (190. / 255.), (20. / 255.))),

    (scale_pvu_to_01(4.0), ((255. / 255.), (249. / 255.), (20. / 255.))),
    (scale_pvu_to_01(6.0 - S), ((255. / 255.), (249. / 255.), (20. / 255.))),

    (scale_pvu_to_01(6.0), ((170. / 255.), (255. / 255.), (60. / 255.))),
    (scale_pvu_to_01(8.0), ((170. / 255.), (255. / 255.), (60. / 255.)))
)

pv_eth_cmap_1 = matplotlib.colors.LinearSegmentedColormap.from_list("pv_eth_cmap_1", _pv_eth_data)


class VS_PotentialVorticityStyle_01(AbstractVerticalSectionStyle):
    """
    Vertical sections of potential vorticity.
    """

    name = "VS_PV01"
    title = "Potential Vorticity (PVU) Vertical Section"
    abstract = "(Neg.) Potential vorticity (PVU) with CLWC/CIWC (g/kg) and potential temperature (K)"
    styles = [
        ("default", "Northern Hemisphere"),
        ("NH", "Northern Hemisphere"),
        ("SH", "Southern Hemisphere, neg. PVU")]

    # Variables with the highest number of dimensions first (otherwise
    # MFDatasetCommonDims will throw an exception)!
    required_datafields = [
        ("ml", "air_pressure", "Pa"),
        ("ml", "air_temperature", "K"),
        ("ml", "eastward_wind", "m/s"),
        ("ml", "northward_wind", "m/s"),
        ("ml", "specific_cloud_liquid_water_content", "g/kg"),
        ("ml", "specific_cloud_ice_water_content", "g/kg"),
        ("ml", "ertel_potential_vorticity", "PVU")]

    def _prepare_datafields(self):
        """Computes potential temperature from pressure and temperature and
           total horizontal wind speed.
        """
        self.data['air_potential_temperature'] = thermolib.pot_temp(
            self.data['air_pressure'], self.data['air_temperature'])
        self.data["horizontal_wind"] = np.hypot(
            self.data["eastward_wind"], self.data["northward_wind"])

    def _plot_style(self):
        """Make a horizontal velocity vertical section with temperature/potential
           temperature overlay.
        """
        ax = self.ax
        curtain_p = self.data["air_pressure"]
        curtain_pt = self.data["air_potential_temperature"]
        curtain_pv = self.data["ertel_potential_vorticity"]
        curtain_clwc = self.data["specific_cloud_liquid_water_content"]
        curtain_ciwc = self.data["specific_cloud_ice_water_content"]

        numlevel = curtain_p.shape[0]
        numpoints = len(self.lats)

        # Contour spacing for temperature lines.
        delta_pt = 5 if (np.log(self.p_bot) - np.log(self.p_top)) < 2.2 else 10

        # Change PV sign on southern hemisphere.
        if self.style.lower() == "default":
            self.style = "NH"
        if self.style.upper() == "SH":
            curtain_pv = -curtain_pv

        pv_contours = np.arange(-2., 8.1, 0.1)

        # INFO on COLORMAPS:
        #    http://matplotlib.sourceforge.net/examples/pylab_examples/show_colormaps.html
        cs = ax.contourf(self.lat_inds.repeat(numlevel).reshape((numpoints, numlevel)).transpose(),
                         curtain_p, curtain_pv,
                         pv_contours, cmap=pv_eth_cmap_1)

        # Contour line plot of horizontal wind.
        # cs_v1 = ax.contour(self.lat_inds.repeat(numlevel).reshape((numpoints, numlevel)).transpose(),
        #                     curtain_p, curtain_v, np.arange(5, 90, 5),
        #                     colors="green", linestyles="solid", linewidths=2)
        # ax.clabel(cs_v1, fontsize=8, fmt='%i')
        # cs_v2 = ax.contour(self.lat_inds.repeat(numlevel).reshape((numpoints, numlevel)).transpose(),
        #                     curtain_p, curtain_v, np.arange(95, 150, 5),
        #                     colors="black", linestyles="solid", linewidths=0.5)
        # ax.clabel(cs_v2, fontsize=8, fmt='%i')

        # [0.01, 0.03, 0.05, 0.07, 0.1, 0.3, 0.5, 0.7, 1.0]

        cs_v1 = ax.contour(self.lat_inds.repeat(numlevel).reshape((numpoints, numlevel)).transpose(),
                           curtain_p, curtain_clwc, [0.01, 0.03, 0.05, 0.07, 0.1, 0.3, 0.5, 0.7, 1.0],
                           colors="blue", linestyles="solid", linewidths=1)
        ax.clabel(cs_v1, fontsize=8, fmt='%.1f')

        cs_v1 = ax.contour(self.lat_inds.repeat(numlevel).reshape((numpoints, numlevel)).transpose(),
                           curtain_p, curtain_ciwc, [0.01, 0.03, 0.05, 0.07, 0.1, 0.3, 0.5, 0.7, 1.0],
                           colors="white", linestyles="solid", linewidths=1)
        ax.clabel(cs_v1, fontsize=8, fmt='%.1f')

        # Contour line plot of temperature.
        # cs_t = ax.contour(self.lat_inds.repeat(numlevel).reshape((numpoints, numlevel)).transpose(),
        #                   curtain_p, curtain_t, np.arange(236, 330, delta_t),
        #                   colors='green', linestyles='solid', linewidths=1)
        # ax.clabel(cs_t, fontsize=8, fmt='%i')
        # cs_t = ax.contour(self.lat_inds.repeat(numlevel).reshape((numpoints, numlevel)).transpose(),
        #                   curtain_p, curtain_t, [234],
        #                   colors='green', linestyles='solid', linewidths=2)
        # ax.clabel(cs_t, fontsize=8, fmt='%i')
        # cs_t = ax.contour(self.lat_inds.repeat(numlevel).reshape((numpoints, numlevel)).transpose(),
        #                   curtain_p, curtain_t, np.arange(160, 232, delta_t),
        #                   colors='green', linestyles='dashed', linewidths=1)
        # ax.clabel(cs_t, fontsize=8, fmt='%i')

        # Contour line plot of potential temperature.
        cs_pt = ax.contour(self.lat_inds.repeat(numlevel).reshape((numpoints, numlevel)).transpose(),
                           curtain_p, curtain_pt, np.arange(200, 700, delta_pt), colors='black',
                           linestyles='solid', linewidths=1)
        ax.clabel(cs_pt, fontsize=8, fmt='%i')

        # Pressure decreases with index, i.e. orography is stored at the
        # zero-p-index (data field is flipped in mss_plot_driver.py if
        # pressure increases with index).
        self._latlon_logp_setup(orography=curtain_p[0, :])

        # Add colorbar.
        if not self.noframe:
            self.fig.subplots_adjust(left=0.08, right=0.95, top=0.9, bottom=0.14)
            cbar = self.fig.colorbar(cs, fraction=0.05, pad=0.01)
            if self.style.upper() == "SH":
                cbar.set_label("Negative Potential vorticity (PVU)")
            else:
                cbar.set_label("Potential vorticity (PVU)")
        else:
            axins1 = mpl_toolkits.axes_grid1.inset_locator.inset_axes(ax,
                                                                      width="1%",  # width = % of parent_bbox width
                                                                      height="30%",  # height : %
                                                                      loc=1)  # 4 = lr, 3 = ll, 2 = ul, 1 = ur
            cbar = self.fig.colorbar(cs, cax=axins1, orientation="vertical")
            axins1.yaxis.set_ticks_position("left")


class VS_ProbabilityOfWCBStyle_01(AbstractVerticalSectionStyle):
    """
    Probability of WCB
    Vertical sections of probability of WCB trajectory occurence,
    derived from Lagranto trajectories (TNF 2012 product).
    """

    name = "VS_PWCB01"
    title = "Probability of WCB (%) Vertical Section"
    abstract = "Probability of WCB (%) with CLWC/CIWC (g/kg) and potential temperature (K)"

    # Variables with the highest number of dimensions first (otherwise
    # MFDatasetCommonDims will throw an exception)!
    required_datafields = [
        ("ml", "air_pressure", "Pa"),
        ("ml", "air_temperature", "K"),
        ("ml", "eastward_wind", "m/s"),
        ("ml", "northward_wind", "m/s"),
        ("ml", "specific_cloud_liquid_water_content", "g/kg"),
        ("ml", "specific_cloud_ice_water_content", "g/kg"),
        ("ml", "probability_of_wcb_occurrence", 'dimensionless')]

    def _prepare_datafields(self):
        """Computes potential temperature from pressure and temperature and
           total horizontal wind speed.
        """
        self.data['air_potential_temperature'] = thermolib.pot_temp(
            self.data['air_pressure'], self.data['air_temperature'])
        self.data["horizontal_wind"] = np.hypot(
            self.data["eastward_wind"], self.data["northward_wind"])

    def _plot_style(self):
        """Make a horizontal velocity vertical section with temperature/potential
           temperature overlay.
        """
        ax = self.ax
        curtain_p = self.data["air_pressure"]
        curtain_pt = self.data["air_potential_temperature"]
        curtain_pwcb = self.data["probability_of_wcb_occurrence"] * 100.
        curtain_clwc = self.data["specific_cloud_liquid_water_content"]
        curtain_ciwc = self.data["specific_cloud_ice_water_content"]

        numlevel = curtain_p.shape[0]
        numpoints = len(self.lats)

        # Contour spacing for temperature lines.
        delta_pt = 5 if (np.log(self.p_bot) - np.log(self.p_top)) < 2.2 else 10

        pwcb_contours = np.arange(0, 101, 10)

        # INFO on COLORMAPS:
        #    http://matplotlib.sourceforge.net/examples/pylab_examples/show_colormaps.html
        cs = ax.contourf(self.lat_inds.repeat(numlevel).reshape((numpoints, numlevel)).transpose(),
                         curtain_p, curtain_pwcb,
                         pwcb_contours, cmap=plt.cm.pink_r)

        # Contour line plot of horizontal wind.
        # cs_v1 = ax.contour(self.lat_inds.repeat(numlevel).reshape((numpoints, numlevel)).transpose(),
        #                     curtain_p, curtain_v, np.arange(5, 90, 5),
        #                     colors="green", linestyles="solid", linewidths=2)
        # ax.clabel(cs_v1, fontsize=8, fmt='%i')
        # cs_v2 = ax.contour(self.lat_inds.repeat(numlevel).reshape((numpoints, numlevel)).transpose(),
        #                     curtain_p, curtain_v, np.arange(95, 150, 5),
        #                     colors="black", linestyles="solid", linewidths=0.5)
        # ax.clabel(cs_v2, fontsize=8, fmt='%i')

        # [0.01, 0.03, 0.05, 0.07, 0.1, 0.3, 0.5, 0.7, 1.0]

        cs_v1 = ax.contour(self.lat_inds.repeat(numlevel).reshape((numpoints, numlevel)).transpose(),
                           curtain_p, curtain_clwc, [0.01, 0.03, 0.05, 0.07, 0.1, 0.3, 0.5, 0.7, 1.0],
                           colors="blue", linestyles="solid", linewidths=1)
        ax.clabel(cs_v1, fontsize=8, fmt='%.1f')

        cs_v1 = ax.contour(self.lat_inds.repeat(numlevel).reshape((numpoints, numlevel)).transpose(),
                           curtain_p, curtain_ciwc, [0.01, 0.03, 0.05, 0.07, 0.1, 0.3, 0.5, 0.7, 1.0],
                           colors="white", linestyles="solid", linewidths=1)
        ax.clabel(cs_v1, fontsize=8, fmt='%.1f')

        # Contour line plot of potential temperature.
        cs_pt = ax.contour(self.lat_inds.repeat(numlevel).reshape((numpoints, numlevel)).transpose(),
                           curtain_p, curtain_pt, np.arange(200, 700, delta_pt), colors='black',
                           linestyles='solid', linewidths=1)
        ax.clabel(cs_pt, fontsize=8, fmt='%i')

        # Pressure decreases with index, i.e. orography is stored at the
        # zero-p-index (data field is flipped in mss_plot_driver.py if
        # pressure increases with index).
        self._latlon_logp_setup(orography=curtain_p[0, :])

        # Add colorbar.
        if not self.noframe:
            self.fig.subplots_adjust(left=0.08, right=0.95, top=0.9, bottom=0.14)
            cbar = self.fig.colorbar(cs, fraction=0.05, pad=0.01)
            cbar.set_label("Probability of WCB (%)")
        else:
            axins1 = mpl_toolkits.axes_grid1.inset_locator.inset_axes(ax,
                                                                      width="1%",  # width = % of parent_bbox width
                                                                      height="30%",  # height : %
                                                                      loc=1)  # 4 = lr, 3 = ll, 2 = ul, 1 = ur
            cbar = self.fig.colorbar(cs, cax=axins1, orientation="vertical")
            axins1.yaxis.set_ticks_position("left")


class VS_LagrantoTrajStyle_PL_01(AbstractVerticalSectionStyle):
    """
    Number of Lagranto trajectories per grid box for WCB, MIX, INSITU
    trajectories (ML-Cirrus 2014 product).
    """

    name = "VS_LGTRAJ01"
    title = "Cirrus density, insitu red, mix blue, wcb colour (1E-6/km^2/hPa) Vertical Section"
    abstract = "Cirrus density, insitu red, mix blue, wcb colour (1E-6/km^2/hPa)"

    # Variables with the highest number of dimensions first (otherwise
    # MFDatasetCommonDims will throw an exception)!
    required_datafields = [
        ("pl", "air_pressure", "Pa"),
        ("pl", "number_of_wcb_trajectories", 'dimensionless'),
        ("pl", "number_of_insitu_trajectories", 'dimensionless'),
        ("pl", "number_of_mix_trajectories", 'dimensionless')
    ]

    def _plot_style(self):
        """Make a horizontal velocity vertical section with temperature/potential
           temperature overlay.
        """
        ax = self.ax
        curtain_p = self.data["air_pressure"]
        curtain_wcb = 1.E6 * self.data["number_of_wcb_trajectories"]
        curtain_insitu = 1.E6 * self.data["number_of_insitu_trajectories"]
        curtain_mix = 1.E6 * self.data["number_of_mix_trajectories"]

        numlevel = curtain_p.shape[0]
        numpoints = len(self.lats)

        thin_contours = [0.1, 0.5, 1., 2., 3., 4., 5., 6., 7., 8.]

        # INFO on COLORMAPS:
        #    http://matplotlib.sourceforge.net/examples/pylab_examples/show_colormaps.html
        cs = ax.contourf(self.lat_inds.repeat(numlevel).reshape((numpoints, numlevel)).transpose(),
                         curtain_p, curtain_wcb,
                         thin_contours, cmap=plt.cm.gist_ncar_r, extend="max")

        cs_v1 = ax.contour(self.lat_inds.repeat(numlevel).reshape((numpoints, numlevel)).transpose(),
                           curtain_p, curtain_insitu, thin_contours,
                           colors="red", linestyles="solid", linewidths=1)
        ax.clabel(cs_v1, fontsize=8, fmt='%.1f')

        cs_v1 = ax.contour(self.lat_inds.repeat(numlevel).reshape((numpoints, numlevel)).transpose(),
                           curtain_p, curtain_mix, thin_contours,
                           colors="darkblue", linestyles="solid", linewidths=1)
        ax.clabel(cs_v1, fontsize=8, fmt='%.1f')

        # Pressure decreases with index, i.e. orography is stored at the
        # zero-p-index (data field is flipped in mss_plot_driver.py if
        # pressure increases with index).
        self._latlon_logp_setup(orography=curtain_p[0, :])

        # Add colorbar.
        if not self.noframe:
            self.fig.subplots_adjust(left=0.08, right=0.95, top=0.9, bottom=0.14)
            cbar = self.fig.colorbar(cs, fraction=0.05, pad=0.01)
            cbar.set_label("Cirrus density")
        else:
            axins1 = mpl_toolkits.axes_grid1.inset_locator.inset_axes(ax,
                                                                      width="1%",  # width = % of parent_bbox width
                                                                      height="30%",  # height : %
                                                                      loc=1)  # 4 = lr, 3 = ll, 2 = ul, 1 = ur
            cbar = self.fig.colorbar(cs, cax=axins1, orientation="vertical")
            axins1.yaxis.set_ticks_position("left")


class VS_EMACEyja_Style_01(AbstractVerticalSectionStyle):
    """
    EMAC Eyjafjallajokull
    EMAC Eyja tracer vertical cross sections.
    """

    name = "VS_EMAC_Eyja_01"
    title = "EMAC Eyjafjallajokull Tracer (relative) Vertical Section"
    abstract = "EMAC Eyjafjallajokull Tracer (relative) with temperature (K) and potential temp. (K)"

    # Variables with the highest number of dimensions first (otherwise
    # MFDatasetCommonDims will throw an exception)!
    required_datafields = [
        ("ml", "air_pressure", "Pa"),
        ("ml", "air_temperature", "K"),
        ("ml", "emac_R12", 'dimensionless')]

    def _prepare_datafields(self):
        """Computes potential temperature from pressure and temperature if
        it has not been passed as a data field.
        """
        self.data['air_potential_temperature'] = thermolib.pot_temp(
            self.data['air_pressure'], self.data['air_temperature'])

    def _plot_style(self):
        """Make a volcanic ash cloud cover vertical section with temperature/potential
           temperature overlay.
        """
        ax = self.ax
        curtain_p = self.data["air_pressure"]
        curtain_t = self.data["air_temperature"]
        curtain_pt = self.data["air_potential_temperature"]
        curtain_cc = self.data["emac_R12"] * 1.e4

        # Contour spacing for temperature lines.
        delta_t = 2 if (np.log(self.p_bot) - np.log(self.p_top)) < 2.2 else 4
        delta_pt = 5 if (np.log(self.p_bot) - np.log(self.p_top)) < 2.2 else 10

        numlevel = curtain_p.shape[0]
        numpoints = len(self.lats)

        # Filled contour plot of volcanic ash.
        # INFO on COLORMAPS:
        #    http://matplotlib.sourceforge.net/examples/pylab_examples/show_colormaps.html
        cs = ax.contourf(self.lat_inds.repeat(numlevel).reshape((numpoints, numlevel)).transpose(),
                         curtain_p, curtain_cc, np.arange(1, 101, 1), cmap=plt.cm.hot_r,
                         norm=matplotlib.colors.LogNorm(vmin=1., vmax=100.))
        # csl = ax.contour(self.lat_inds.repeat(numlevel).reshape((numpoints, numlevel)).transpose(),
        #                 curtain_p, curtain_cc, np.arange(1, 101, 1), colors="k", linewidths=1)
        # ax.clabel(csl, fontsize=8, fmt='%i')
        # Contour line plot of temperature.
        cs_t = ax.contour(self.lat_inds.repeat(numlevel).reshape((numpoints, numlevel)).transpose(),
                          curtain_p, curtain_t, np.arange(236, 330, delta_t),
                          colors='red', linestyles='solid', linewidths=1)  # gist_earth
        ax.clabel(cs_t, fontsize=8, fmt='%i')
        cs_t = ax.contour(self.lat_inds.repeat(numlevel).reshape((numpoints, numlevel)).transpose(),
                          curtain_p, curtain_t, [234],
                          colors='red', linestyles='solid', linewidths=2)  # gist_earth
        ax.clabel(cs_t, fontsize=8, fmt='%i')
        cs_t = ax.contour(self.lat_inds.repeat(numlevel).reshape((numpoints, numlevel)).transpose(),
                          curtain_p, curtain_t, np.arange(160, 232, delta_t),
                          colors='red', linestyles='dashed', linewidths=1)  # gist_earth
        ax.clabel(cs_t, fontsize=8, fmt='%i')
        # Contour line plot of potential temperature.
        cs_pt = ax.contour(self.lat_inds.repeat(numlevel).reshape((numpoints, numlevel)).transpose(),
                           curtain_p, curtain_pt, np.arange(200, 700, delta_pt), colors='grey',
                           linestyles='solid', linewidths=1)
        ax.clabel(cs_pt, fontsize=8, fmt='%i')

        # Pressure decreases with index, i.e. orography is stored at the
        # zero-p-index (data field is flipped in mss_plot_driver.py if
        # pressure increases with index).
        self._latlon_logp_setup(orography=curtain_p[0, :])

        # Add colorbar.
        if not self.noframe:
            cbar = self.fig.colorbar(cs, fraction=0.08, pad=0.01)
            cbar.set_label("Eyjafjallajokull Tracer (relative)")
        else:
            axins1 = mpl_toolkits.axes_grid1.inset_locator.inset_axes(ax,
                                                                      width="1%",  # width = % of parent_bbox width
                                                                      height="30%",  # height : %
                                                                      loc=1)  # 4 = lr, 3 = ll, 2 = ul, 1 = ur
            cbar = self.fig.colorbar(cs, cax=axins1, orientation="vertical")
            axins1.yaxis.set_ticks_position("left")<|MERGE_RESOLUTION|>--- conflicted
+++ resolved
@@ -213,11 +213,7 @@
         units, _ = Targets.get_unit(dataname)
         title = Targets.TITLES.get(entity, entity)
         if units:
-<<<<<<< HEAD
             title += f" ({units})"
-=======
-            title += " ({})".format(units)
->>>>>>> 3fbda908
         required_datafields = [(vert, entity, units)] + add_data
         contours = add_contours
 
