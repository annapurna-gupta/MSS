# -*- coding: utf-8 -*-
"""

    mslib.msui.mscolab
    ~~~~~~~~~~~~~~~~~~~~~~~~~

    Window to display authentication and operation details for mscolab


    To better understand of the code, look at the 'ships' example from
    chapter 14/16 of 'Rapid GUI Programming with Python and Qt: The
    Definitive Guide to PyQt Programming' (Mark Summerfield).

    This file is part of MSS.

    :copyright: Copyright 2019- Shivashis Padhi
    :copyright: Copyright 2019-2024 by the MSS team, see AUTHORS.
    :license: APACHE-2.0, see LICENSE for details.

    Licensed under the Apache License, Version 2.0 (the "License");
    you may not use this file except in compliance with the License.
    You may obtain a copy of the License at

       http://www.apache.org/licenses/LICENSE-2.0

    Unless required by applicable law or agreed to in writing, software
    distributed under the License is distributed on an "AS IS" BASIS,
    WITHOUT WARRANTIES OR CONDITIONS OF ANY KIND, either express or implied.
    See the License for the specific language governing permissions and
    limitations under the License.
"""
import os
import io
import sys
import json
import hashlib
import logging
import types
import fs
import functools
import requests
import re
import webbrowser
import mimetypes
import urllib.request
from urllib.parse import urljoin

from fs import open_fs
from PIL import Image, UnidentifiedImageError
from keyring.errors import NoKeyringError, PasswordSetError, InitError
import socketio

from mslib.msui import flighttrack as ft
from mslib.msui import mscolab_chat as mc
from mslib.msui import mscolab_admin_window as maw
from mslib.msui import mscolab_version_history as mvh
from mslib.msui import socket_control as sc
from mslib.msui.mscolab_exceptions import MSColabConnectionError

from PyQt5 import QtCore, QtGui, QtWidgets
from PyQt5.QtWidgets import QDialog, QFileDialog, QMessageBox
from PyQt5.QtGui import QPixmap

from mslib.utils.auth import get_password_from_keyring, save_password_to_keyring
from mslib.utils.verify_user_token import verify_user_token as _verify_user_token
from mslib.utils.verify_waypoint_data import verify_waypoint_data
from mslib.utils.qt import get_open_filename, get_save_filename, dropEvent, dragEnterEvent, show_popup
from mslib.msui.qt5 import ui_mscolab_help_dialog as msc_help_dialog
from mslib.msui.qt5 import ui_add_operation_dialog as add_operation_ui
from mslib.msui.qt5 import ui_mscolab_merge_waypoints_dialog as merge_wp_ui
from mslib.msui.qt5 import ui_mscolab_connect_dialog as ui_conn
from mslib.msui.qt5 import ui_mscolab_profile_dialog as ui_profile
from mslib.msui.qt5 import ui_operation_archive as ui_opar
from mslib.msui import constants
from mslib.utils.config import config_loader, modify_config_file


def verify_user_token(func):
    if not hasattr(verify_user_token, "depth"):
        verify_user_token.depth = 0

    @functools.wraps(func)
    def wrapper(self, *args, **vargs):
        if self.mscolab_server_url is None:
            # in case of a forecd logout some QT events may still trigger MSCOLAB functions
            return
        verify_user_token.depth += 1
        try:
            if not _verify_user_token(self.mscolab_server_url, self.token):
                raise MSColabConnectionError("Your Connection is expired. New Login required!")
            assert self.mscolab_server_url is not None
            result = func(self, *args, **vargs)
            return result
        except (MSColabConnectionError, socketio.exceptions.SocketIOError) as ex:
            if verify_user_token.depth > 1:
                raise
            logging.error("%s %s", type(ex), ex)
            show_popup(self.ui, "Error", str(ex))
            self.logout()
        finally:
            verify_user_token.depth -= 1
    return wrapper


class MSColab_OperationArchiveBrowser(QDialog, ui_opar.Ui_OperationArchiveBrowser):
    def __init__(self, parent=None, mscolab=None):
        super().__init__(parent)
        self.setupUi(self)
        self.parent = parent
        self.mscolab = mscolab
        self.pbClose.clicked.connect(self.hide)
        self.pbUnarchiveOperation.setEnabled(False)
        self.pbUnarchiveOperation.clicked.connect(self.unarchive_operation)
        self.listArchivedOperations.itemClicked.connect(self.select_archived_operation)
        self.setModal(True)

    def select_archived_operation(self, item):
        logging.debug('select_inactive_operation')
        if item.access_level in ["creator", "admin"]:
            self.archived_op_id = item.op_id
            self.pbUnarchiveOperation.setEnabled(True)
        else:
            self.archived_op_id = None
            self.pbUnarchiveOperation.setEnabled(False)

    def unarchive_operation(self):
        if _verify_user_token(self.mscolab.mscolab_server_url, self.mscolab.token):
            logging.debug('unarchive_operation')
            try:
                res = self.mscolab.conn.request_post(
                    "update_operation",
                    {"op_id": self.archived_op_id,
                     "attribute": "active",
                     "value": "True"})
            except requests.exceptions.RequestException as e:
                logging.debug(e)
                show_popup(self.parent, "Error", "Some error occurred! Could not unarchive operation.")
                self.logout()
            else:
                if res.text == "True":
                    self.mscolab.reload_operations()
                else:
                    show_popup(self.parent, "Error", "Session expired, new login required")
                    self.mscolab.logout()
        else:
            show_popup(self.parent, "Error", "Your Connection is expired. New Login required!")
            self.mscolab.logout()


class MSColab_ConnectDialog(QDialog, ui_conn.Ui_MSColabConnectDialog):
    """MSColab connect window class. Provides user interface elements to connect/disconnect,
       login, add new user to an MSColab Server. Also implements HTTP Server Authentication prompt.
    """

    def __init__(self, parent=None, mscolab=None):
        """
        Arguments:
        parent -- Qt widget that is parent to this widget.
        """
        super().__init__(parent)
        self.setupUi(self)
        self.parent = parent
        self.mscolab = mscolab

        # initialize server url as none
        self.mscolab_server_url = None
        self.auth = None

        self.setFixedSize(self.size())
        self.stackedWidget.setCurrentWidget(self.httpAuthPage)

        # disable widgets in login frame
        self.loginEmailLe.setEnabled(False)
        self.loginPasswordLe.setEnabled(False)
        self.loginBtn.setEnabled(False)
        self.addUserBtn.setEnabled(False)

        # add urls from settings to the combobox
        self.add_mscolab_urls()
        self.mscolab_url_changed(self.urlCb.currentText())

        # connect login, adduser, connect, login with idp, auth token submit buttons
        self.connectBtn.clicked.connect(self.connect_handler)
        self.connectBtn.setFocus()
        self.disconnectBtn.clicked.connect(self.disconnect_handler)
        self.disconnectBtn.hide()
        self.loginBtn.clicked.connect(self.login_handler)
        self.loginWithIDPBtn.clicked.connect(self.idp_login_handler)
        self.idpAuthTokenSubmitBtn.clicked.connect(self.idp_auth_token_submit_handler)
        self.addUserBtn.clicked.connect(lambda: self.stackedWidget.setCurrentWidget(self.newuserPage))

        # enable login button only if email and password are entered
        self.loginEmailLe.textChanged[str].connect(self.mscolab_login_changed)
        self.loginPasswordLe.textChanged[str].connect(self.enable_login_btn)

        self.urlCb.editTextChanged.connect(self.mscolab_url_changed)

        # connect new user dialogbutton
        self.newUserBb.accepted.connect(self.new_user_handler)
        self.newUserBb.rejected.connect(lambda: self.stackedWidget.setCurrentWidget(self.loginPage))

        # connecting slot to clear all input widgets while switching tabs
        self.stackedWidget.currentChanged.connect(self.page_switched)

    def mscolab_url_changed(self, text):
        self.httpPasswordLe.setText(
            get_password_from_keyring("MSCOLAB_AUTH_" + text, config_loader(dataset="MSCOLAB_auth_user_name")))

    def mscolab_login_changed(self, text):
        self.loginPasswordLe.setText(
            get_password_from_keyring(self.mscolab_server_url, text))

    def page_switched(self, index):
        # clear all text in add user widget
        self.newUsernameLe.setText("")
        self.newEmailLe.setText("")
        self.newPasswordLe.setText("")
        self.newConfirmPasswordLe.setText("")

    def set_status(self, _type="Error", msg=""):
        if _type == "Error":
            msg = "⚠ " + msg
            self.statusLabel.setOpenExternalLinks(True)
            self.statusLabel.setStyleSheet("color: red;")
        elif _type == "Success":
            self.statusLabel.setStyleSheet("color: green;")
            msg = "✓ " + msg
        else:
            self.statusLabel.setStyleSheet("")
            msg = "ⓘ  " + msg
        self.statusLabel.setText(msg)
        logging.debug("set_status: %s", msg)
        QtWidgets.QApplication.processEvents()

    def add_mscolab_urls(self):
        url_list = config_loader(dataset="default_MSCOLAB")
        combo_box_urls = [self.urlCb.itemText(_i) for _i in range(self.urlCb.count())]
        for url in (_url for _url in url_list if _url not in combo_box_urls):
            self.urlCb.addItem(url)

    def enable_login_btn(self):
        self.loginBtn.setEnabled(self.loginEmailLe.text() != "" and self.loginPasswordLe.text() != "")

    def connect_handler(self):
        try:
            url = str(self.urlCb.currentText())
            auth = config_loader(dataset="MSCOLAB_auth_user_name"), self.httpPasswordLe.text()
            session = requests.Session()
            session.auth = auth
            session.headers.update({'x-test': 'true'})
            response = session.get(
                urljoin(url, 'status'), timeout=tuple(tuple(config_loader(dataset="MSCOLAB_timeout"))))
            if response.status_code == 401:
                self.set_status("Error", 'Server authentication data were incorrect.')
            elif response.status_code == 200:
                self.stackedWidget.setCurrentWidget(self.loginPage)
                self.set_status("Success", "Successfully connected to MSColab server.")
                # disable url input
                self.urlCb.setEnabled(False)

                # enable/disable appropriate widgets in login frame
                self.loginBtn.setEnabled(False)
                self.addUserBtn.setEnabled(True)
                self.loginEmailLe.setEnabled(True)
                self.loginPasswordLe.setEnabled(True)

                try:
                    idp_enabled = json.loads(response.text)["use_saml2"]
                except (json.decoder.JSONDecodeError, KeyError):
                    idp_enabled = False

                try:
                    direct_login = json.loads(response.text)["direct_login"]
                except (json.decoder.JSONDecodeError, KeyError):
                    direct_login = True

                if not direct_login:
                    # Hide user creation when this is disabled on the server
                    self.addUserBtn.setHidden(True)
                    self.clickNewUserLabel.setHidden(True)

                if not idp_enabled:
                    # Hide login by identity provider if IDP login disabled
                    self.loginWithIDPBtn.setHidden(True)

                self.mscolab_server_url = url
                self.auth = auth
                save_password_to_keyring("MSCOLAB_AUTH_" + url, auth[0], auth[1])

                url_list = config_loader(dataset="default_MSCOLAB")
                if self.mscolab_server_url not in url_list:
                    ret = QMessageBox.question(
                        self, self.tr("Update Server List"),
                        self.tr("You are using a new MSColab server. "
                                "Should your settings file be updated by adding the new server?"),
                        QMessageBox.Yes | QMessageBox.No, QMessageBox.No)
                    if ret == QMessageBox.Yes:
                        url_list = [self.mscolab_server_url] + url_list
                        modify_config_file({"default_MSCOLAB": url_list})

                # Fill Email and Password fields from config
                self.loginEmailLe.setText(
                    config_loader(dataset="MSS_auth").get(self.mscolab_server_url))
                self.mscolab_login_changed(self.loginEmailLe.text())
                self.enable_login_btn()
                self.loginBtn.setFocus()

                # Change connect button text and connect disconnect handler
                self.connectBtn.hide()
                self.disconnectBtn.show()
            else:
                logging.error("Error %s", response)
                self.set_status("Error", "Some unexpected error occurred. Please try again.")
        except requests.exceptions.SSLError:
            logging.debug("Certificate Verification Failed")
            self.set_status("Error", "Certificate Verification Failed.")
        except requests.exceptions.InvalidSchema:
            logging.debug("invalid schema of url")
            self.set_status("Error", "Invalid Url Scheme.")
        except requests.exceptions.InvalidURL:
            logging.debug("invalid url")
            self.set_status("Error", "Invalid URL.")
        except requests.exceptions.ConnectionError:
            logging.debug("MSColab server isn't active")
            self.set_status("Error", "MSColab server isn't active.")
        except Exception as ex:
            logging.error("Error %s %s", type(ex), str(ex))
            self.set_status("Error", "Some unexpected error occurred. Please try again.")

    def disconnect_handler(self):
        self.urlCb.setEnabled(True)

        # enable/disable appropriate widgets in login frame
        self.loginBtn.setEnabled(False)
        self.addUserBtn.setEnabled(False)
        self.loginEmailLe.setEnabled(False)
        self.loginPasswordLe.setEnabled(False)

        # clear text
        self.stackedWidget.setCurrentWidget(self.httpAuthPage)

        self.mscolab_server_url = None
        self.auth = None

        self.connectBtn.show()
        self.connectBtn.setFocus()
        self.disconnectBtn.hide()
        self.set_status("Info", 'Disconnected from server.')

    def login_handler(self):
        self.loginBtn.setEnabled(False)
        data = {
            "email": self.loginEmailLe.text(),
            "password": self.loginPasswordLe.text()
        }
        session = requests.Session()
        session.auth = self.auth
        session.headers.update({'x-test': 'true'})
        url = urljoin(self.mscolab_server_url, "token")
        url_recover_password = urljoin(self.mscolab_server_url, "reset_request")
        try:
            response = session.post(url, data=data, timeout=tuple(config_loader(dataset="MSCOLAB_timeout")))
            response.raise_for_status()
        except requests.exceptions.RequestException as ex:
            logging.error("unexpected error: %s %s %s", type(ex), url, ex)
            self.set_status(
                "Error",
                f'Failed to establish a new connection to "{self.mscolab_server_url}". Try again in a moment.',
            )
            self.disconnect_handler()
        else:
            if response.text == "False":
                # show status indicating about wrong credentials
                self.set_status("Error", 'Invalid credentials. Fix them, create a new user, or '
                                f'<a href="{url_recover_password}">recover your password</a>.')
                self.loginBtn.setEnabled(True)
            else:
                self.save_user_credentials_to_config_file(data["email"], data["password"])
                self.mscolab.after_login(data["email"], self.mscolab_server_url, response)

    def idp_login_handler(self):
        """Handle IDP login Button"""
        url_idp_login = urljoin(self.mscolab_server_url, "available_idps")
        webbrowser.open(url_idp_login, new=2)
        self.stackedWidget.setCurrentWidget(self.idpAuthPage)

    def idp_auth_token_submit_handler(self):
        """Handle IDP authentication token submission"""
        url_idp_login_auth = urljoin(self.mscolab_server_url, "idp_login_auth")
        user_token = self.idpAuthPasswordLe.text()

        try:
            data = {'token': user_token}
            response = requests.post(url_idp_login_auth, json=data, timeout=(2, 10))
            if response.status_code == 401:
                self.set_status("Error", 'Invalid token or token expired. Please try again')
                self.stackedWidget.setCurrentWidget(self.loginPage)

            elif response.status_code == 200:
                _json = response.json()
                token = _json["token"]
                user = _json["user"]

                data = {
                    "email": user["emailid"],
                    "password": token,
                }

                session = requests.Session()
                session.auth = self.auth
                session.headers.update({'x-test': 'true'})
                url = urljoin(self.mscolab_server_url, "token")

                response = session.post(url, data=data, timeout=(2, 10))
                response.raise_for_status()
                if response.text == "False":
                    # show status indicating about wrong credentials
                    self.set_status("Error", 'Invalid token. Please enter correct token')
                else:
                    self.mscolab.after_login(data["email"], self.mscolab_server_url, response)
                    self.set_status("Success", 'Succesfully logged into mscolab server')

        except requests.exceptions.RequestException as error:
            logging.error("unexpected error: %s %s %s", type(error), url, error)

    def save_user_credentials_to_config_file(self, emailid, password):
        try:
            save_password_to_keyring(service_name=self.mscolab_server_url, username=emailid, password=password)
        except (NoKeyringError, PasswordSetError, InitError) as ex:
            logging.warning("Can't use Keyring on your system:  %s" % ex)
        mss_auth = config_loader(dataset="MSS_auth")
        if mss_auth.get(self.mscolab_server_url) != emailid:
            ret = QMessageBox.question(
                self, self.tr("Update Credentials"),
                self.tr("You are using new credentials. "
                        "Should your settings file be updated with the new credentials?"),
                QMessageBox.Yes | QMessageBox.No, QMessageBox.No)
            if ret == QMessageBox.Yes:
                mss_auth[self.mscolab_server_url] = emailid
                modify_config_file({"MSS_auth": mss_auth})

    def new_user_handler(self):
        # get mscolab /token http auth credentials from cache
        emailid = self.newEmailLe.text()
        password = self.newPasswordLe.text()
        re_password = self.newConfirmPasswordLe.text()
        username = self.newUsernameLe.text()
        if password != re_password:
            self.set_status("Error", 'Your passwords don\'t match.')
            return

        data = {
            "email": emailid,
            "password": password,
            "username": username
        }
        session = requests.Session()
        session.auth = self.auth
        session.headers.update({'x-test': 'true'})
        url = urljoin(self.mscolab_server_url, "register")
        try:
            response = session.post(url, data=data, timeout=tuple(config_loader(dataset="MSCOLAB_timeout")))
        except requests.exceptions.RequestException as ex:
            logging.error("unexpected error: %s %s %s", type(ex), url, ex)
            self.set_status(
                "Error",
                f'Failed to establish a new connection to "{self.mscolab_server_url}". Try again in a moment.',
            )
            self.disconnect_handler()
            return

        if response.status_code == 204:
            self.set_status("Success", 'You are registered, confirm your email before logging in.')
            self.save_user_credentials_to_config_file(emailid, password)
            self.stackedWidget.setCurrentWidget(self.loginPage)
            self.loginEmailLe.setText(emailid)
            self.loginPasswordLe.setText(password)
        elif response.status_code == 201:
            self.set_status("Success", 'You are registered.')
            self.save_user_credentials_to_config_file(emailid, password)
            self.loginEmailLe.setText(emailid)
            self.loginPasswordLe.setText(password)
            self.login_handler()
        else:
            try:
                error_msg = response.json()["message"]
            except Exception as e:
                logging.debug("Unexpected error occurred %s", e)
                error_msg = "Unexpected error occurred. Please try again."
            self.set_status("Error", error_msg)


class MSUIMscolab(QtCore.QObject):
    """
    Class for implementing MSColab functionalities
    """
    name = "Mscolab"

    signal_unarchive_operation = QtCore.pyqtSignal(int, name="signal_unarchive_operation")
    signal_operation_added = QtCore.pyqtSignal(int, str, name="signal_operation_added")
    signal_operation_removed = QtCore.pyqtSignal(int, name="signal_operation_removed")
    signal_login_mscolab = QtCore.pyqtSignal(str, str, name="signal_login_mscolab")
    signal_logout_mscolab = QtCore.pyqtSignal(name="signal_logout_mscolab")
    signal_listFlighttrack_doubleClicked = QtCore.pyqtSignal()
    signal_permission_revoked = QtCore.pyqtSignal(int)
    signal_render_new_permission = QtCore.pyqtSignal(int, str)

    def __init__(self, parent=None, local_operations_data=None):
        super().__init__(parent)
        self.ui = parent

        self.operation_archive_browser = MSColab_OperationArchiveBrowser(self.ui, self)
        self.operation_archive_browser.hide()
        self.ui.listInactiveOperationsMSC = self.operation_archive_browser.listArchivedOperations

        # connect mscolab help action from help menu
        self.ui.actionMSColabHelp.triggered.connect(self.open_help_dialog)
        self.ui.pbOpenOperationArchive.clicked.connect(self.open_operation_archive)

        # hide mscolab related widgets
        self.ui.usernameLabel.hide()
        self.ui.userOptionsTb.hide()
        self.ui.actionAddOperation.setEnabled(False)
        self.ui.activeOperationDesc.setHidden(True)
        self.hide_operation_options()

        # reset operation description label for flight tracks and open views
        self.ui.listFlightTracks.itemDoubleClicked.connect(self.listFlighttrack_itemDoubleClicked)
        self.ui.listViews.itemDoubleClicked.connect(
            lambda: self.ui.activeOperationDesc.setText("Select Operation to View Description."))

        # connect operation options menu actions
        self.ui.actionAddOperation.triggered.connect(self.add_operation_handler)
        self.ui.actionChat.triggered.connect(self.operation_options_handler)
        self.ui.actionVersionHistory.triggered.connect(self.operation_options_handler)
        self.ui.actionManageUsers.triggered.connect(self.operation_options_handler)
        self.ui.actionDeleteOperation.triggered.connect(self.operation_options_handler)
        self.ui.actionLeaveOperation.triggered.connect(self.operation_options_handler)
        self.ui.actionChangeCategory.triggered.connect(self.change_category_handler)
        self.ui.actionChangeDescription.triggered.connect(self.change_description_handler)
        self.ui.actionRenameOperation.triggered.connect(self.rename_operation_handler)
        self.ui.actionArchiveOperation.triggered.connect(self.archive_operation)
        self.ui.actionViewDescription.triggered.connect(self.view_description)

        self.ui.filterCategoryCb.currentIndexChanged.connect(self.operation_category_handler)
        # connect slot for handling operation options combobox
        self.ui.workLocallyCheckbox.stateChanged.connect(self.handle_work_locally_toggle)
        self.ui.serverOptionsCb.currentIndexChanged.connect(self.server_options_handler)

        # set up user menu and add to toolbutton
        self.user_menu = QtWidgets.QMenu()
        self.profile_action = self.user_menu.addAction("Profile", self.open_profile_window)
        self.user_menu.addSeparator()
        self.logout_action = self.user_menu.addAction("Logout", self.logout)
        self.ui.userOptionsTb.setPopupMode(QtWidgets.QToolButton.InstantPopup)
        self.ui.userOptionsTb.setMenu(self.user_menu)
        # self.ui.userOptionsTb.setAutoRaise(True)
        # self.ui.userOptionsTb.setToolButtonStyle(QtCore.Qt.ToolButtonTextBesideIcon)

        # if token is None, not authorized, else authorized
        self.token = None
        # int to store new pid
        self.new_op_id = None
        # int to store active pid
        self.active_op_id = None
        # storing access_level to save network call
        self.access_level = None
        # storing operation_name to save network call
        self.active_operation_name = None
        # storing operation category to save network call
        self.active_operation_category = None
        # Storing operation list to pass to admin window
        self.operations = None
        # store active_flight_path here as object
        self.waypoints_model = None
        # Store active operation's file path
        self.local_ftml_file = None
        # Store active_operation_description
        self.active_operation_description = None
        # connection object to interact with sockets
        self.conn = None
        # operation window
        self.chat_window = None
        # Admin Window
        self.admin_window = None
        # Version History Window
        self.version_window = None
        # Merge waypoints dialog
        self.merge_dialog = None
        # Mscolab help dialog
        self.help_dialog = None
        # Profile dialog
        self.prof_diag = None
        # Mscolab Server URL
        self.mscolab_server_url = None
        # User email
        self.email = None
        # Display all categories by default
        self.selected_category = "*ANY*"
        # Gravatar image path
        self.gravatar = None

        # Service message text for flight-track changes (waypoints inserted, moved or deleted)
        self.lastChangeMessage = ""

        # set data dir, uri
        if local_operations_data is None:
            self.data_dir = config_loader(dataset="mss_dir")
        else:
            self.data_dir = local_operations_data
        self.create_dir()

    def _handle_font_bolding(self, item=None):
        font = QtGui.QFont()
        for i in range(self.ui.listOperationsMSC.count()):
            self.ui.listOperationsMSC.item(i).setFont(font)
        if item is not None:
            font.setBold(True)
            item.setFont(font)

    def _activate_first_local_flighttrack(self):
        self.ui.listFlightTracks.setCurrentRow(0)
        self.ui.activate_selected_flight_track()
        self.active_op_id = None

    @verify_user_token
    def view_description(self, _=None):
        try:
            response = self.conn.request_get(
                "creator_of_operation", {"op_id": self.active_op_id})
        except MSColabConnectionError:
            creator_name = "unknown"
        else:
            _json = response.json()
            creator_name = _json["username"]
        QMessageBox.information(
            self.ui, "Operation Description",
            f"<html>Creator: <b>{creator_name}</b><p>"
            f"Category: <b>{self.active_operation_category}</b><p>"
            "<p>"
            f"{self.active_operation_description}</html>")

    def open_operation_archive(self):
        self.operation_archive_browser.show()

    def create_dir(self):
        # ToDo this needs to be done earlier
        if '://' in self.data_dir:
            try:
                _ = fs.open_fs(self.data_dir)
            except fs.errors.CreateFailed:
                logging.error('Make sure that the FS url "%s" exists', self.data_dir)
                show_popup(self.ui, "Error", f'FS Url: "{self.data_dir}" does not exist!')
                sys.exit()
            except fs.opener.errors.UnsupportedProtocol:
                logging.error('FS url "%s" not supported', self.data_dir)
                show_popup(self.ui, "Error", f'FS Url: "{self.data_dir}" not supported!')
                sys.exit()
        else:
            _dir = os.path.expanduser(self.data_dir)
            if not os.path.exists(_dir):
                os.makedirs(_dir)

    def close_help_dialog(self):
        self.help_dialog = None

    def open_help_dialog(self):
        if self.help_dialog is not None:
            self.help_dialog.raise_()
            self.help_dialog.activateWindow()
        else:
            self.help_dialog = MscolabHelpDialog(self.ui)
            self.help_dialog.setAttribute(QtCore.Qt.WA_DeleteOnClose)
            self.help_dialog.destroyed.connect(self.close_help_dialog)
            self.help_dialog.show()

    def open_connect_window(self):
        self.connect_window = MSColab_ConnectDialog(parent=self.ui, mscolab=self)
        self.connect_window.setModal(True)
        self.connect_window.exec_()

    def after_login(self, emailid, url, response):
        logging.debug("after login %s %s", emailid, url)
        # emailid by direct call
        self.email = emailid
        self.connect_window.close()
        self.connect_window = None
        QtWidgets.QApplication.processEvents()
        # fill value of mscolab url if found in QSettings storage

        _json = response.json()
        self.token = _json["token"]
        self.user = _json["user"]
        self.mscolab_server_url = url

        if config_loader(dataset="MSCOLAB_skip_archived_operations"):
            self.ui.pbOpenOperationArchive.setEnabled(False)
            self.ui.pbOpenOperationArchive.setToolTip(
                "This button is disabled to the config option 'MSCOLAB_skip_archived_operations'")
        else:
            self.ui.pbOpenOperationArchive.setEnabled(True)
            self.ui.pbOpenOperationArchive.setToolTip("")

        # create socket connection here
        try:
            self.conn = sc.ConnectionManager(self.token, user=self.user, mscolab_server_url=self.mscolab_server_url)
        except Exception as ex:
            raise MSColabConnectionError("Couldn't create a socket connection. Maybe the MSColab server is too old."
                                         f"({ex}). New Login required!")
        else:
            self.conn.signal_operation_list_updated.connect(self.reload_operation_list)
            self.conn.signal_reload.connect(self.reload_window)
            self.conn.signal_new_permission.connect(self.render_new_permission)
            self.conn.signal_update_permission.connect(self.handle_update_permission)
            self.conn.signal_revoke_permission.connect(self.handle_revoke_permission)
            self.conn.signal_operation_deleted.connect(self.handle_operation_deleted)
            self.conn.signal_active_user_update.connect(self.update_active_user_label)

            self.ui.connectBtn.hide()
            self.ui.openOperationsGb.show()
            # display connection status
            transport_layer = self.conn.sio.transport()
            self.ui.mscStatusLabel.setText(self.ui.tr(
                f"Status: connected to '{self.mscolab_server_url}' by transport layer '{transport_layer}'"))
            # display username beside useroptions toolbutton
            self.ui.usernameLabel.setText(f"{self.user['username']}")
            self.ui.usernameLabel.show()
            self.ui.userOptionsTb.show()
            self.fetch_profile_image()
            # enable add operation menu action
            self.ui.actionAddOperation.setEnabled(True)

            # Populate open operations list
            ops = self.add_operations_to_ui()
            # Show category list
            self.show_categories_to_ui(ops)

            self.ui.activeOperationDesc.setHidden(False)
            self.ui.actionChangeCategory.setEnabled(False)
            self.ui.actionChangeDescription.setEnabled(False)
            self.ui.actionDeleteOperation.setEnabled(False)
            self.ui.filterCategoryCb.setEnabled(True)
            self.ui.actionViewDescription.setEnabled(False)

            self.signal_login_mscolab.emit(self.mscolab_server_url, self.token)

    def set_profile_pixmap(self, img_data):
        pixmap = QPixmap()
        pixmap.loadFromData(img_data)
        resized_pixmap = pixmap.scaled(64, 64)

        # ToDo : verify by a test if the condition can be simplified
        if (hasattr(self, 'profile_dialog') and self.profile_dialog is not None and
                hasattr(self.profile_dialog, 'gravatarLabel') and self.profile_dialog.gravatarLabel is not None):
            self.profile_dialog.gravatarLabel.setPixmap(resized_pixmap)

        icon = QtGui.QIcon()
        icon.addPixmap(resized_pixmap, QtGui.QIcon.Normal, QtGui.QIcon.Off)
        self.ui.userOptionsTb.setIcon(icon)

    def fetch_profile_image(self, refresh=False):
        try:
            response = self.conn.request_get(
                "fetch_profile_image", {"user_id": str(self.user["id"])})
        except MSColabConnectionError:
            self.fetch_gravatar(refresh)
        else:
            self.set_profile_pixmap(response.content)

    def fetch_gravatar(self, refresh):
        # Display default gravatar if custom profile image is not set
        email_hash = hashlib.md5(bytes(self.email.encode('utf-8')).lower()).hexdigest()
        email_in_config = self.email in config_loader(dataset="gravatar_ids")
        gravatar_img_path = fs.path.join(constants.GRAVATAR_DIR_PATH, f"{email_hash}.png")
        config_fs = fs.open_fs(constants.MSUI_CONFIG_PATH)

        # refresh is used to fetch new gravatar associated with the email
        if refresh or email_in_config:
            # create directory to store cached gravatar images
            if not config_fs.exists("gravatars"):
                try:
                    config_fs.makedirs("gravatars")
                except fs.errors.CreateFailed:
                    logging.error('Creation of gravatar directory failed')
                    return
                except fs.opener.errors.UnsupportedProtocol:
                    logging.error('FS url not supported')
                    return

            # use cached image if refresh not requested
            if not refresh and email_in_config and \
                    config_fs.exists(fs.path.join("gravatars", f"{email_hash}.png")):
                self.set_gravatar(gravatar_img_path)
                return

            # fetch gravatar image
            gravatar_url = f"https://www.gravatar.com/avatar/{email_hash}.png?s=80&d=404"
            try:
                urllib.request.urlretrieve(gravatar_url, gravatar_img_path)
                img = Image.open(gravatar_img_path)
                img.save(gravatar_img_path)
            except urllib.error.HTTPError:
                if refresh:
                    show_popup(self.prof_diag, "Error", "Gravatar not found")
                return
            except urllib.error.URLError:
                if refresh:
                    show_popup(self.prof_diag, "Error", "Could not fetch Gravatar")
                return

        if refresh and not email_in_config:
            show_popup(
                self.prof_diag,
                "Information",
                "Please add your email to the gravatar_ids section in your "
                "msui_settings.json to automatically fetch your gravatar",
                icon=1, )

        self.set_gravatar(gravatar_img_path)

    def set_gravatar(self, gravatar=None):
        self.gravatar = gravatar
        pixmap = QtGui.QPixmap(self.gravatar)
        # check if pixmap has correct image
        if pixmap.isNull():
            user_name = self.user["username"]
            try:
                # find the first alphabet in the user name to set appropriate gravatar
                first_alphabet = user_name[user_name.find(next(filter(str.isalpha, user_name)))].lower()
            except StopIteration:
                # fallback to default gravatar logo if no alphabets found in the user name
                first_alphabet = "default"
            pixmap = QtGui.QPixmap(f":/gravatars/default-gravatars/{first_alphabet}.png")
            self.gravatar = None
        icon = QtGui.QIcon()
        icon.addPixmap(pixmap, QtGui.QIcon.Normal, QtGui.QIcon.Off)

        # set icon for user options toolbutton
        self.ui.userOptionsTb.setIcon(icon)

        # set icon for profile window
        if self.prof_diag is not None:
            self.profile_dialog.gravatarLabel.setPixmap(pixmap)

    def remove_gravatar(self):
        if self.gravatar is None:
            return

        # remove cached gravatar image if not found in config
        config_fs = fs.open_fs(constants.MSUI_CONFIG_PATH)
        if config_fs.exists("gravatars"):
            if fs.open_fs(constants.GRAVATAR_DIR_PATH).exists(fs.path.basename(self.gravatar)):
                fs.open_fs(constants.GRAVATAR_DIR_PATH).remove(fs.path.basename(self.gravatar))
                if self.email in config_loader(dataset="gravatar_ids"):
                    show_popup(
                        self.prof_diag,
                        "Information",
                        "Please remove your email from gravatar_ids section in your "
                        "msui_settings.json to not fetch gravatar automatically",
                        icon=1, )

        self.set_gravatar()

    def open_profile_window(self):
        def on_context_menu(point):
            self.gravatar_menu.exec_(self.profile_dialog.gravatarLabel.mapToGlobal(point))

        self.prof_diag = QDialog()
        self.profile_dialog = ui_profile.Ui_ProfileWindow()
        self.profile_dialog.setupUi(self.prof_diag)
        self.profile_dialog.buttonBox.accepted.connect(lambda: self.prof_diag.close())
        self.profile_dialog.usernameLabel_2.setText(self.user['username'])
        self.profile_dialog.mscolabURLLabel_2.setText(self.mscolab_server_url)
        self.profile_dialog.emailLabel_2.setText(self.email)
        self.profile_dialog.deleteAccountBtn.clicked.connect(self.delete_account)
        self.profile_dialog.uploadImageBtn.clicked.connect(self.upload_image)

        # add context menu for right click on image
        self.gravatar_menu = QtWidgets.QMenu()
        self.gravatar_menu.addAction('Fetch Gravatar', lambda: self.fetch_profile_image(refresh=True))
        self.gravatar_menu.addAction('Remove Gravatar', lambda: self.remove_gravatar())
        self.profile_dialog.gravatarLabel.setContextMenuPolicy(QtCore.Qt.CustomContextMenu)
        self.profile_dialog.gravatarLabel.customContextMenuRequested.connect(on_context_menu)

        self.prof_diag.show()
        self.fetch_profile_image()

    @verify_user_token
    def upload_image(self):
        file_name, _ = QFileDialog.getOpenFileName(self.prof_diag, "Open Image", "",
                                                   "Image (*.png *.gif *.jpg *.jpeg *.bpm)")
        if file_name:
            # Determine the image format
            mime_type, _ = mimetypes.guess_type(file_name)
            file_format = mime_type.split('/')[1].upper()
            try:
                # Resize the image and set profile image pixmap
                image = Image.open(file_name)
                image = image.resize((64, 64), Image.LANCZOS)
                img_byte_arr = io.BytesIO()
                image.save(img_byte_arr, format=file_format)
                img_byte_arr.seek(0)
                self.set_profile_pixmap(img_byte_arr.getvalue())

                # Prepare the file data for upload
                try:
                    img_byte_arr.seek(0)  # Reset buffer position
                    response = self.conn.request_post(
                        "upload_profile_image",
                        {"user_id": str(self.user["id"])},
                        {'image': (os.path.basename(file_name), img_byte_arr, mime_type)})

                    # Check response status
                    if response.status_code == 200:
                        QMessageBox.information(self.prof_diag, "Success", "Image uploaded successfully")
                        self.fetch_profile_image(refresh=True)
                    else:
                        QMessageBox.critical(self.prof_diag, "Error", f"Failed to upload image: {response.text}")

                except requests.exceptions.RequestException as e:
                    QMessageBox.critical(self.prof_diag, "Error", f"Error occurred: {e}")

            except UnidentifiedImageError as e:
                QMessageBox.critical(self.prof_diag, "Error",
                                     f'Cannot identify image file. Please check the file format. Error : {e}')
            except OSError as e:
                QMessageBox.critical(self.prof_diag, "Error",
                                     f'Cannot identify image file. Please check the file format. Error: {e}')

    @verify_user_token
    def delete_account(self, _=None):
        # ToDo rename to delete_own_account
        reply = QMessageBox.question(
            self.ui,
            self.tr('Continue?'),
            self.tr("You're about to delete your account. You cannot undo this operation!"),
            QMessageBox.Yes | QMessageBox.No,
            QMessageBox.No)
        if reply == QMessageBox.No:
            return
<<<<<<< HEAD
        data = {
            "token": self.token
        }
=======
>>>>>>> 50f6425d
        try:
            response = self.conn.request_post("delete_own_account")
        except requests.exceptions.RequestException as ex:
            raise MSColabConnectionError(f"Some error occurred ({ex})! Please reconnect.")
        else:
            if response.status_code == 200 and response.json()["success"] is True:
                self.logout()

    @verify_user_token
    def editfull_name(self):
        fullname, ok = QtWidgets.QInputDialog.getText(
        self.ui,
        self.ui.tr("Edit Full Name"),
        self.ui.tr("Enter new full name:")  
    )
    
        if ok:
            data = {
                "token": self.token,
                "fullname": str(fullname)  
        }
            url = urljoin(self.mscolab_server_url, 'edit_full_name')  
            r = requests.post(url, data=data)
        
            if r.text == "true":
                self.error_dialog = QtWidgets.QErrorMessage()
                self.error_dialog.showMessage("Fullname is updated successfully.")
                self.profile_dialog.fullname_label2.setText(self.user["fullname"])


    def editnick_name(self):
        pass

    @verify_user_token
    def add_operation_handler(self, _=None):
        def check_and_enable_operation_accept():
            if (self.add_proj_dialog.path.text() != "" and
                    self.add_proj_dialog.description.toPlainText() != "" and
                    self.add_proj_dialog.category.text() != ""):
                self.add_proj_dialog.buttonBox.button(QtWidgets.QDialogButtonBox.Ok).setEnabled(True)
            else:
                self.add_proj_dialog.buttonBox.button(QtWidgets.QDialogButtonBox.Ok).setEnabled(False)

        def browse():
            import_type = self.add_proj_dialog.cb_ImportType.currentText()
            file_type = ["Flight track (*.ftml)"]
            if import_type != 'FTML':
                file_type = [f"Flight track (*.{self.ui.import_plugins[import_type][1]})"]

            file_path = get_open_filename(
                self.ui, "Open Flighttrack file", "", ';;'.join(file_type))
            if file_path is not None:
                file_name = fs.path.basename(file_path)
                if file_path.endswith('ftml'):
                    with open_fs(fs.path.dirname(file_path)) as file_dir:
                        file_content = file_dir.readtext(file_name)
                else:
                    function = self.ui.import_plugins[import_type][0]
                    ft_name, waypoints = function(file_path)
                    model = ft.WaypointsTableModel(waypoints=waypoints)
                    xml_doc = model.get_xml_doc()
                    file_content = xml_doc.toprettyxml(indent="  ", newl="\n")
                self.add_proj_dialog.f_content = file_content
                self.add_proj_dialog.selectedFile.setText(file_name)

        self.proj_diag = QDialog()
        self.add_proj_dialog = add_operation_ui.Ui_addOperationDialog()
        self.add_proj_dialog.setupUi(self.proj_diag)
        self.add_proj_dialog.f_content = None
        self.add_proj_dialog.buttonBox.accepted.connect(self.add_operation)
        self.add_proj_dialog.buttonBox.button(QtWidgets.QDialogButtonBox.Ok).setEnabled(False)
        self.add_proj_dialog.path.textChanged.connect(check_and_enable_operation_accept)
        self.add_proj_dialog.description.textChanged.connect(check_and_enable_operation_accept)
        self.add_proj_dialog.category.textChanged.connect(check_and_enable_operation_accept)
        self.add_proj_dialog.browse.clicked.connect(browse)
        self.add_proj_dialog.category.setText(config_loader(dataset="MSCOLAB_category"))

        # sets types from defined import menu
        import_menu = self.ui.menuImportFlightTrack
        for im_action in import_menu.actions():
            self.add_proj_dialog.cb_ImportType.addItem(im_action.text())
        self.proj_diag.show()

    @verify_user_token
    def add_operation(self):
        logging.debug("add_operation")
        path = self.add_proj_dialog.path.text()
        description = self.add_proj_dialog.description.toPlainText()
        category = self.add_proj_dialog.category.text()
        if not path:
            self.error_dialog = QtWidgets.QErrorMessage()
            self.error_dialog.showMessage('Path can\'t be empty')
            return
        elif not description:
            self.error_dialog = QtWidgets.QErrorMessage()
            self.error_dialog.showMessage('Description can\'t be empty')
            return
        # same regex as for path validation
        elif not re.match("^[a-zA-Z0-9_-]*$", category):
            self.error_dialog = QtWidgets.QErrorMessage()
            self.error_dialog.showMessage('Category can\'t contain spaces or special characters')
            return
        # regex checks if the whole path from beginning to end only contains alphanumerical characters or _ and -
        elif not re.match("^[a-zA-Z0-9_-]*$", path):
            self.error_dialog = QtWidgets.QErrorMessage()
            self.error_dialog.showMessage('Path can\'t contain spaces or special characters')
            return

        data = {"path": path,
                "description": description,
                "category": category}
        if self.add_proj_dialog.f_content is not None:
            data["content"] = self.add_proj_dialog.f_content
        try:
            response = self.conn.request_post("create_operation", data)
        except requests.exceptions.RequestException as ex:
            raise MSColabConnectionError(f"Some error occurred ({ex})! Please reconnect.")
        if response.text == "True":
            QMessageBox.information(
                self.ui, "Creation successful",
                "Your operation was created successfully.",
            )
            op_id = self.get_recent_op_id()
            self.new_op_id = op_id
            self.conn.handle_new_operation(op_id)
            self.signal_operation_added.emit(op_id, path)
        else:
            self.error_dialog = QtWidgets.QErrorMessage()
            self.error_dialog.showMessage('The path already exists')

    @verify_user_token
    def get_recent_op_id(self):
        """
        get most recent operation's op_id
        """
        logging.debug('get_recent_op_id')
        skip_archived = config_loader(dataset="MSCOLAB_skip_archived_operations")
        response = self.conn.request_get("operations", {"skip_archived": skip_archived})
        if response.text == "False":
            raise MSColabConnectionError("Session expired, new login required")
        _json = response.json()
        operations = _json["operations"]
        op_id = None
        if operations:
            op_id = operations[-1]["op_id"]
        logging.debug("recent op_id %s", op_id)
        return op_id

    def operation_options_handler(self):
        if self.sender() == self.ui.actionChat:
            self.open_chat_window()
        elif self.sender() == self.ui.actionVersionHistory:
            self.open_version_history_window()
        elif self.sender() == self.ui.actionManageUsers:
            self.open_admin_window()
        elif self.sender() == self.ui.actionDeleteOperation:
            self.handle_delete_operation()
        elif self.sender() == self.ui.actionLeaveOperation:
            self.handle_leave_operation()

    @verify_user_token
    def open_chat_window(self):
        if self.active_op_id is None:
            return

        if self.chat_window is not None:
            self.chat_window.activateWindow()
            return

        self.chat_window = mc.MSColabChatWindow(
            self.token,
            self.active_op_id,
            self.user,
            self.active_operation_name,
            self.access_level,
            self.conn,
            mscolab_server_url=self.mscolab_server_url,
        )
        self.chat_window.setAttribute(QtCore.Qt.WA_DeleteOnClose)
        self.chat_window.viewCloses.connect(self.close_chat_window)
        self.chat_window.reloadWindows.connect(self.reload_windows_slot)
        self.chat_window.show()

    def close_chat_window(self):
        self.chat_window.close()
        self.chat_window = None

    @verify_user_token
    def open_admin_window(self):
        if self.active_op_id is None:
            return

        if self.admin_window is not None:
            self.admin_window.activateWindow()
            return

        operations = [operation for operation in self.operations if operation["active"] is True]

        self.admin_window = maw.MSColabAdminWindow(
            self.token,
            self.active_op_id,
            self.user,
            self.active_operation_name,
            operations,
            self.conn,
            mscolab_server_url=self.mscolab_server_url,
        )
        self.admin_window.setAttribute(QtCore.Qt.WA_DeleteOnClose)
        self.admin_window.viewCloses.connect(self.close_admin_window)
        self.admin_window.show()

    def close_admin_window(self):
        self.admin_window.close()
        self.admin_window = None

    @verify_user_token
    def open_version_history_window(self):
        if self.active_op_id is None:
            return

        if self.version_window is not None:
            self.version_window.activateWindow()
            return

        self.version_window = mvh.MSColabVersionHistory(self.token, self.active_op_id, self.user,
                                                        self.active_operation_name, self.conn,
                                                        mscolab_server_url=self.mscolab_server_url)
        self.version_window.setAttribute(QtCore.Qt.WA_DeleteOnClose)
        self.version_window.viewCloses.connect(self.close_version_history_window)
        self.version_window.reloadWindows.connect(self.reload_windows_slot)
        self.version_window.show()

    def close_version_history_window(self):
        self.version_window.close()
        self.version_window = None

    def update_views(self):
        """
        used on permission revoke to update waypoint model to defaults
        """
        locations = config_loader(dataset="new_flighttrack_template")
        initial_waypoints = [ft.Waypoint(location=locations[0]), ft.Waypoint(location=locations[1])]
        waypoints_model = ft.WaypointsTableModel(name="", waypoints=initial_waypoints)
        self.waypoints_model = waypoints_model
        self.waypoints_model.changeMessageSignal.connect(self.handle_change_message)
        self.reload_view_windows()

    def close_external_windows(self):
        if self.prof_diag is not None:
            self.prof_diag.close()
            self.prof_diag = None
        if self.chat_window is not None:
            self.chat_window.close()
            self.chat_window = None
        if self.admin_window is not None:
            self.admin_window.close()
            self.admin_window = None
        if self.version_window is not None:
            self.version_window.close()
            self.version_window = None

    @verify_user_token
    def handle_delete_operation(self):
        logging.debug("handle_delete_operation")
        entered_operation_name, ok = QtWidgets.QInputDialog.getText(
            self.ui,
            self.ui.tr("Delete Operation"),
            self.ui.tr(
                f"You're about to delete the operation - '{self.active_operation_name}'. "
                f"Enter the operation name to confirm: "
            ),
        )
        if ok:
            if entered_operation_name == self.active_operation_name:
                try:
                    response = self.conn.request_post(
                        "delete_operation", {"op_id": self.active_op_id})
                except requests.exceptions.RequestException as ex:
                    raise MSColabConnectionError(f"Some error occurred ({ex})! Please reconnect.")
                else:
                    response.raise_for_status()
                    self.reload_operations()
                    self.signal_operation_removed.emit(self.active_op_id)
            else:
                show_popup(self.ui, "Error", "Entered operation name did not match!")

    @verify_user_token
    def handle_leave_operation(self):
        logging.debug("handle_leave_operation")
        reply = QMessageBox.question(
            self.ui, self.tr('Mission Support System'),
            self.tr("Do you want to leave this operation?"),
            QMessageBox.Yes | QMessageBox.No, QMessageBox.No)
        if reply == QMessageBox.Yes:
            try:
                response = self.conn.request_post(
                    "delete_bulk_permissions",
                    {"op_id": self.active_op_id, "selected_userids": json.dumps([self.user["id"]])})
            except requests.exceptions.RequestException as ex:
                raise MSColabConnectionError(f"Some error occurred ({ex})! Please reconnect.")
            if response.text == "False":
                raise MSColabConnectionError("Your Connection is expired. New Login required!")
            response = response.json()
            if response["success"]:
                for window in self.ui.get_active_views():
                    window.handle_force_close()
                self.reload_operations()
            else:
                show_popup(self.ui, "Error", "Some error occurred! Could not leave operation.")

    def set_operation_desc_label(self, op_desc):
        self.active_operation_description = op_desc
        desc_count = len(str(self.active_operation_description))
        if desc_count < 95:
            self.ui.activeOperationDesc.setText(
                self.ui.tr(f"{self.active_operation_name}: {self.active_operation_description}"))
        else:
            self.ui.activeOperationDesc.setText(
                "Description is too long to show here, for long descriptions go "
                "to operations menu.")

    @verify_user_token
    def change_category_handler(self, _=None):
        logging.debug('change_category_handler')
        # only after login
        entered_operation_category, ok = QtWidgets.QInputDialog.getText(
            self.ui,
            self.ui.tr(f"{self.active_operation_name} - Change Category"),
            self.ui.tr(
                "You're about to change the operation category\n"
                "Enter new operation category: "
            ),
            text=self.active_operation_category
        )
        if ok:
            try:
                response = self.conn.request_post(
                    "update_operation",
                    {"op_id": self.active_op_id,
                     "attribute": 'category',
                     "value": entered_operation_category})
            except requests.exceptions.RequestException as ex:
                raise MSColabConnectionError(f"Some error occurred ({ex})! Please reconnect.")
            if response.text == "False":
                raise MSColabConnectionError("Your Connection is expired. New Login required!")
            self.active_operation_category = entered_operation_category
            self.reload_operation_list()
            QMessageBox.information(
                self.ui,
                "Update successful",
                "Category is updated successfully.",
            )

    @verify_user_token
    def change_description_handler(self, _=None):
        logging.debug('change_description_handler')
        # only after login
        entered_operation_desc, ok = QtWidgets.QInputDialog.getText(
            self.ui,
            self.ui.tr(f"{self.active_operation_name} - Change Description"),
            self.ui.tr(
                "You're about to change the operation description\n"
                "Enter new operation description: "
            ),
            text=self.active_operation_description
        )
        if ok:
            try:
                response = self.conn.request_post(
                    "update_operation",
                    {"op_id": self.active_op_id,
                     "attribute": 'description',
                     "value": entered_operation_desc})
            except requests.exceptions.RequestException as ex:
                raise MSColabConnectionError(f"Some error occurred ({ex})! Please reconnect.")
            if response.text == "False":
                raise MSColabConnectionError("Your Connection is expired. New Login required!")
            # Update active operation description label
            self.set_operation_desc_label(entered_operation_desc)

            self.reload_operation_list()
            QMessageBox.information(
                self.ui,
                "Update successful",
                "Description is updated successfully.",
            )

    @verify_user_token
    def rename_operation_handler(self, _=None):
        logging.debug('rename_operation_handler')
        # only after login
        entered_operation_name, ok = QtWidgets.QInputDialog.getText(
            self.ui,
            self.ui.tr("Rename Operation"),
            self.ui.tr(
                f"You're about to rename the operation - '{self.active_operation_name}' "
                f"Enter new operation name: "
            ),
            text=f"{self.active_operation_name}",
        )
        if ok:
            try:
                response = self.conn.request_post(
                    "update_operation",
                    {"op_id": self.active_op_id,
                     "attribute": 'path',
                     "value": entered_operation_name})
            except requests.exceptions.RequestException as ex:
                raise MSColabConnectionError(f"Some error occurred ({ex})! Please reconnect.")
            if response.text == "False":
                raise MSColabConnectionError("Your Connection is expired. New Login required!")
            # Update active operation name
            self.active_operation_name = entered_operation_name

            # Update active operation description
            self.set_operation_desc_label(self.active_operation_description)
            self.reload_operation_list()
            self.reload_windows_slot()
            # Update other user's operation list
            self.conn.signal_operation_list_updated.connect(self.reload_operation_list)

            QMessageBox.information(
                self.ui,
                "Rename successful",
                "Operation is renamed successfully.",
            )

    @verify_user_token
    def handle_work_locally_toggle(self, _=None):
        if self.ui.workLocallyCheckbox.isChecked():
            if self.version_window is not None:
                self.version_window.close()
            self.create_local_operation_file()
            self.local_ftml_file = fs.path.combine(
                self.data_dir,
                fs.path.join(
                    "local_colabdata", self.user["username"],
                    self.active_operation_name, "mscolab_operation.ftml"),
            )
            self.ui.workingStatusLabel.setText(
                self.ui.tr(
                    "Working Asynchronously.\nYour changes are only available to you. "
                    "Use the 'Server Options' drop-down menu below to Save to or Fetch from the server.")
            )
            self.ui.serverOptionsCb.show()
            self.reload_local_wp()
        else:
            self.local_ftml_file = None
            self.ui.workingStatusLabel.setText(
                self.ui.tr(
                    "Working Online.\nAll your changes will be shared with everyone. "
                    "You can work on the operation asynchronously by checking the 'Work Asynchronously' box.")
            )
            self.ui.serverOptionsCb.hide()
            self.waypoints_model = None
            self.load_wps_from_server()
        self.show_operation_options()
        self.reload_view_windows()

    def create_local_operation_file(self):
        with open_fs(self.data_dir) as mss_dir:
            rel_file_path = fs.path.join('local_colabdata', self.user['username'],
                                         self.active_operation_name, 'mscolab_operation.ftml')
            if mss_dir.exists(rel_file_path) is True:
                return
            mss_dir.makedirs(fs.path.dirname(rel_file_path))
            server_data = self.waypoints_model.get_xml_content()
            mss_dir.writetext(rel_file_path, server_data)

    def reload_local_wp(self):
        self.waypoints_model = ft.WaypointsTableModel(filename=self.local_ftml_file, data_dir=self.data_dir)
        self.waypoints_model.changeMessageSignal.connect(self.handle_change_message)
        self.waypoints_model.dataChanged.connect(self.handle_waypoints_changed)
        self.reload_view_windows()

    def operation_category_handler(self, update_operations=True):
        logging.debug('operation_category_handler')
        # only after_login
        if self.mscolab_server_url is not None:
            self.selected_category = self.ui.filterCategoryCb.currentText()
            if update_operations:
                self.add_operations_to_ui()
            if self.selected_category != "*ANY*":
                items = [self.ui.listOperationsMSC.item(i) for i in range(self.ui.listOperationsMSC.count())]
                row = 0
                for item in items:
                    if item.operation_category != self.selected_category:
                        self.ui.listOperationsMSC.takeItem(row)
                    else:
                        row += 1
            else:
                self.add_operations_to_ui()

    def server_options_handler(self, index):
        selected_option = self.ui.serverOptionsCb.currentText()
        self.ui.serverOptionsCb.blockSignals(True)
        self.ui.serverOptionsCb.setCurrentIndex(0)
        self.ui.serverOptionsCb.blockSignals(False)

        if selected_option == "Fetch From Server":
            self.fetch_wp_mscolab()
        elif selected_option == "Save To Server":
            self.save_wp_mscolab()

    @verify_user_token
    def fetch_wp_mscolab(self):
        server_xml = self.request_wps_from_server()
        server_waypoints_model = ft.WaypointsTableModel(xml_content=server_xml)
        self.merge_dialog = MscolabMergeWaypointsDialog(self.waypoints_model, server_waypoints_model, True, self.ui)
        self.merge_dialog.saveBtn.setDisabled(True)
        if self.merge_dialog.exec_():
            xml_content = self.merge_dialog.get_values()
            if xml_content is not None:
                self.waypoints_model = ft.WaypointsTableModel(xml_content=xml_content)
                self.waypoints_model.changeMessageSignal.connect(self.handle_change_message)
                self.waypoints_model.save_to_ftml(self.local_ftml_file)
                self.waypoints_model.dataChanged.connect(self.handle_waypoints_changed)
                self.reload_view_windows()
                show_popup(self.ui, "Success", "New Waypoints Fetched To Local File!", icon=1)
        self.merge_dialog.close()
        self.merge_dialog = None

    @verify_user_token
    def save_wp_mscolab(self, comment=None):
        server_xml = self.request_wps_from_server()
        server_waypoints_model = ft.WaypointsTableModel(xml_content=server_xml)
        self.merge_dialog = MscolabMergeWaypointsDialog(self.waypoints_model,
                                                        server_waypoints_model, parent=self.ui)
        self.merge_dialog.saveBtn.setDisabled(True)
        if self.merge_dialog.exec_():
            xml_content = self.merge_dialog.get_values()
            if xml_content is not None:
                self.conn.save_file(self.token, self.active_op_id, xml_content, comment=comment)
                self.waypoints_model = ft.WaypointsTableModel(xml_content=xml_content)
                self.waypoints_model.changeMessageSignal.connect(self.handle_change_message)
                self.waypoints_model.save_to_ftml(self.local_ftml_file)
                self.waypoints_model.dataChanged.connect(self.handle_waypoints_changed)
                self.reload_view_windows()
                show_popup(self.ui, "Success", "New Waypoints Saved To Server!", icon=1)
        self.merge_dialog.close()
        self.merge_dialog = None

    @verify_user_token
    def get_recent_operation(self):
        """
        get most recent operation
        """
        logging.debug('get_recent_operation')
        response = self.conn.request_get("operations")
        if response.text == "False":
            raise MSColabConnectionError("Session expired, new login required")
        response = response.json()
        operations = response["operations"]
        recent_operation = None
        if operations:
            recent_operation = operations[-1]
        return recent_operation

    @QtCore.pyqtSlot()
    def reload_operation_list(self):
        if self.mscolab_server_url is not None:
            self.reload_operations()

    @QtCore.pyqtSlot(int)
    def reload_window(self, value):
        if self.active_op_id != value or self.ui.workLocallyCheckbox.isChecked():
            return
        self.reload_wps_from_server()

    @QtCore.pyqtSlot()
    def reload_windows_slot(self):
        self.reload_window(self.active_op_id)

    @QtCore.pyqtSlot(int, int)
    def render_new_permission(self, op_id, u_id):
        """
        op_id: operation id
        u_id: user id

        to render new permission if added
        """
        logging.debug('render_new_permission')
        response = self.conn.request_get("user")
        if response.text != "False":
            response = response.json()
            if response['user']['id'] == u_id:
                operation = self.get_recent_operation()
                operation_desc = f'{operation["path"]} - {operation["access_level"]}'
                widgetItem = QtWidgets.QListWidgetItem(operation_desc, parent=self.ui.listOperationsMSC)
                widgetItem.op_id = operation["op_id"]
                widgetItem.operation_category = operation["category"]
                widgetItem.operation_path = operation["path"]
                widgetItem.access_level = operation["access_level"]
                widgetItem.active_operation_description = operation["description"]
                self.ui.listOperationsMSC.addItem(widgetItem)
                self.signal_render_new_permission.emit(operation["op_id"], operation["path"])
            if self.chat_window is not None:
                self.chat_window.load_users()
        else:
            show_popup(self.ui, "Error", "Your Connection is expired. New Login required!")
            self.logout()

    @QtCore.pyqtSlot(int, int, str)
    def handle_update_permission(self, op_id, u_id, access_level):
        """
        op_id: operation id
        u_id: user id
        access_level: updated access level

        function updates existing permissions and related control availability
        """
        logging.debug('handle_update_permission')
        if u_id == self.user["id"]:
            # update table of operations
            operation_name = None
            for i in range(self.ui.listOperationsMSC.count()):
                item = self.ui.listOperationsMSC.item(i)
                if item.op_id == op_id:
                    operation_name = item.operation_path
                    item.access_level = access_level
                    item.setText(f'{operation_name} - {item.access_level}')
                    break
            if operation_name is not None:
                show_popup(self.ui, "Permission Updated",
                           f"Your access level to operation - {operation_name} was updated to {access_level}!", 1)
            if op_id != self.active_op_id:
                return

            self.access_level = access_level
            # Close mscolab windows based on new access_level and update their buttons
            self.show_operation_options()

            # update view window nav elements if open
            for window in self.ui.get_active_views():
                if self.access_level == "viewer":
                    window.disable_navbar_action_buttons()
                else:
                    window.enable_navbar_action_buttons()

        # update chat window if open
        if self.chat_window is not None:
            self.chat_window.load_users()

    def delete_operation_from_list(self, op_id):
        logging.debug('delete operation op_id: %s and active_id is: %s' % (op_id, self.active_op_id))
        if self.active_op_id == op_id:
            logging.debug('delete_operation_from_list doing: %s' % op_id)
            self.update_views()
            self.active_op_id = None
            self.access_level = None
            self.active_operation_name = None
            # self.ui.workingStatusLabel.setEnabled(False)
            self.close_external_windows()
            self.hide_operation_options()
            # reset operation_description label text
            self.ui.activeOperationDesc.setText("Select Operation to View Description.")

        # Update operation list
        remove_item = None
        for i in range(self.ui.listOperationsMSC.count()):
            item = self.ui.listOperationsMSC.item(i)
            if item.op_id == op_id:
                remove_item = item
                break
        if remove_item is not None:
            logging.debug("remove_item: %s", remove_item)
            self.ui.listOperationsMSC.takeItem(self.ui.listOperationsMSC.row(remove_item))
            return remove_item.operation_path

    @QtCore.pyqtSlot(int, int)
    def handle_revoke_permission(self, op_id, u_id):
        logging.debug('handle_revoke_permission')
        if u_id == self.user["id"]:
            revoked_operation_currently_active = True if self.active_op_id == op_id else False
            operation_name = self.delete_operation_from_list(op_id)
            if operation_name is not None:
                if revoked_operation_currently_active:
                    self.ui.userCountLabel.hide()
                show_popup(self.ui, "Permission Revoked",
                           f'Your access to operation - "{operation_name}" was revoked!', icon=1)
                # on import permissions revoked name can not taken from the operation list,
                # because we update the list first by reloading it.
                show_popup(self.ui, "Permission Revoked", "Access to an operation was revoked")
                self.signal_permission_revoked.emit(op_id)

            if self.active_op_id == op_id:
                self._activate_first_local_flighttrack()

    @QtCore.pyqtSlot(int)
    def handle_operation_deleted(self, op_id):
        logging.debug('handle_operation_deleted %s %s', op_id, self.active_op_id)
        old_operation_name = self.active_operation_name
        old_active_id = self.active_op_id
        operation_name = self.delete_operation_from_list(op_id)
        if op_id == old_active_id:
            if operation_name is None:
                operation_name = old_operation_name
            show_popup(self.ui, "Information", f'Active operation "{operation_name}" is inaccessible!', icon=1)

    @QtCore.pyqtSlot(int, int)
    def update_active_user_label(self, op_id, count):
        # Update UI component which displays the number of active users
        if self.active_op_id == op_id:
            self.ui.userCountLabel.setText(f"Active Users: {count}")

    @QtCore.pyqtSlot(str)
    def handle_change_message(self, message):
        self.lastChangeMessage = message

    @verify_user_token
    def show_categories_to_ui(self, ops=None):
        """
        adds the list of operation categories to the UI
        """
        logging.debug('show_categories_to_ui')
        response = None
        if ops is not None:
            response = ops
        else:
            try:
                response = self.conn.request_get("operations")
            except requests.exceptions.MissingSchema:
                raise MSColabConnectionError("Session expired, new login required")
        if response is not None and response.text != "False":
            response = response.json()
            operations = response["operations"]
            self.ui.filterCategoryCb.currentIndexChanged.disconnect(self.operation_category_handler)
            self.ui.filterCategoryCb.clear()
            categories = set(["*ANY*"])
            for operation in operations:
                categories.add(operation["category"])
            categories.remove("*ANY*")
            categories = ["*ANY*"] + sorted(categories)
            category = config_loader(dataset="MSCOLAB_category")
            self.ui.filterCategoryCb.addItems(categories)
            if category in categories:
                index = categories.index(category)
                self.ui.filterCategoryCb.setCurrentIndex(index)
            self.operation_category_handler(update_operations=False)
            self.ui.filterCategoryCb.currentIndexChanged.connect(self.operation_category_handler)

    @verify_user_token
    def add_operations_to_ui(self):
        logging.debug('add_operations_to_ui')
        skip_archived = config_loader(dataset="MSCOLAB_skip_archived_operations")
        response = self.conn.request_get("operations", {"skip_archived": skip_archived})
        if response.text == "False":
            raise MSColabConnectionError("Session expired, new login required")

        _json = response.json()
        self.operations = _json["operations"]
        operations = sorted(self.operations, key=lambda k: k["path"].lower())
        self.ui.listOperationsMSC.clear()
        self.operation_archive_browser.listArchivedOperations.clear()
        new_operation = None
        active_operation = None
        for operation in operations:
            operation_desc = f'{operation["path"]} - {operation["access_level"]}'
            widgetItem = QtWidgets.QListWidgetItem(operation_desc)
            widgetItem.op_id = operation["op_id"]
            widgetItem.operation_category = operation["category"]
            widgetItem.operation_path = operation["path"]
            widgetItem.access_level = operation["access_level"]
            widgetItem.active_operation_description = operation["description"]
            try:
                # compatibility to 7.x
                # a newer server can distinguish older operations and move those into inactive state
                widgetItem.active = operation["active"]
            except KeyError:
                widgetItem.active = True
            if widgetItem.active:
                self.ui.listOperationsMSC.addItem(widgetItem)
                if widgetItem.op_id == self.active_op_id:
                    active_operation = widgetItem
                if widgetItem.op_id == self.new_op_id:
                    new_operation = widgetItem
            else:
                self.operation_archive_browser.listArchivedOperations.addItem(widgetItem)
        if new_operation is not None:
            logging.debug("%s %s %s", new_operation, self.new_op_id, self.active_op_id)
            self.ui.listOperationsMSC.itemActivated.emit(new_operation)
        elif active_operation is not None:
            logging.debug("%s %s %s", new_operation, self.new_op_id, self.active_op_id)
            self.ui.listOperationsMSC.itemActivated.emit(active_operation)
        elif self.active_op_id is not None:
            logging.debug("%s %s %s", new_operation, self.new_op_id, self.active_op_id)
            show_popup(self.ui, "Information",
                       f'Active operation "{self.active_operation_name}" is inaccessible!', icon=1)
            self._activate_first_local_flighttrack()

        self.ui.listOperationsMSC.itemActivated.connect(self.set_active_op_id)
        self.new_op_id = None
        return response

    def show_operation_options_in_inactivated_state(self, access_level):
        logging.debug('show_operation_options_in_inactivated_state')
        self.ui.actionUnarchiveOperation.setEnabled(False)
        if access_level in ["creator", "admin"]:
            self.ui.actionUnarchiveOperation.setEnabled(True)

    @verify_user_token
    def archive_operation(self, _):
        logging.debug("handle_archive_operation")
        ret = QMessageBox.warning(
            self.ui, self.tr("Mission Support System"),
            self.tr(f"Do you want to archive this operation '{self.active_operation_name}'?"),
            QMessageBox.Yes | QMessageBox.No, QMessageBox.No)
        if ret == QMessageBox.Yes:
            try:
                response = self.conn.request_post(
                    "update_operation",
                    {"op_id": self.active_op_id,
                     "attribute": "active",
                     "value": "False"})
            except requests.exceptions.RequestException as ex:
                raise MSColabConnectionError(f"Some error occurred ({ex})! Could not archive operation.")
            response.raise_for_status()
            self.reload_operations()
            self.signal_operation_removed.emit(self.active_op_id)
            logging.debug("activate local")
            self._activate_first_local_flighttrack()

    @verify_user_token
    def set_active_op_id(self, item):
        logging.debug('set_active_op_id %s %s %s', item, item.op_id, self.active_op_id)
        if not self.ui.local_active and item.op_id == self.active_op_id:
            return

        # close all hanging window
        self.close_external_windows()
        self.hide_operation_options()

        # Turn off work locally toggle
        self.ui.workLocallyCheckbox.blockSignals(True)
        self.ui.workLocallyCheckbox.setChecked(False)
        self.ui.workLocallyCheckbox.blockSignals(False)

        # set active_op_id here
        self.active_op_id = item.op_id
        self.access_level = item.access_level
        self.active_operation_name = item.operation_path
        self.active_operation_description = item.active_operation_description
        self.active_operation_category = item.operation_category
        self.waypoints_model = None

        self.signal_unarchive_operation.emit(self.active_op_id)

        # Set active operation description
        self.set_operation_desc_label(self.active_operation_description)
        # set active flightpath here
        self.load_wps_from_server()
        # display working status
        self.ui.workingStatusLabel.setText(
            self.ui.tr(
                "Working Online.\nAll your changes will be shared with everyone. "
                "You can work on the operation asynchronously by checking the 'Work Asynchronously' box.")
        )
        # self.ui.workingStatusLabel.show()
        # enable access level specific widgets
        self.show_operation_options()

        # change font style for selected
        self._handle_font_bolding(item)

        # set new waypoints model to open views
        for window in self.ui.get_active_views():
            window.setFlightTrackModel(self.waypoints_model)
            if self.access_level == "viewer":
                window.disable_navbar_action_buttons()
            else:
                window.enable_navbar_action_buttons()

        self.ui.switch_to_mscolab()

        # Enable the active user count label
        self.ui.userCountLabel.show()

        # call select operation method from connection manager to emit signal
        self.conn.select_operation(item.op_id)

    def switch_to_local(self):
        logging.debug('switch_to_local')
        self.ui.local_active = True
        if self.active_op_id is not None:
            self._handle_font_bolding()

            # close all hanging operation option windows
            self.close_external_windows()
            self.hide_operation_options()
            self.ui.menu_handler()
        self.active_op_id = None

    def show_operation_options(self):
        self.ui.actionChat.setEnabled(False)
        self.ui.actionVersionHistory.setEnabled(False)
        self.ui.actionManageUsers.setEnabled(False)
        self.ui.actionRenameOperation.setEnabled(False)
        self.ui.actionLeaveOperation.setEnabled(True)
        self.ui.actionDeleteOperation.setEnabled(False)
        self.ui.actionChangeCategory.setEnabled(False)
        self.ui.actionChangeDescription.setEnabled(False)
        self.ui.actionArchiveOperation.setEnabled(False)
        self.ui.actionViewDescription.setEnabled(True)
        self.ui.menuProperties.setEnabled(True)

        if self.access_level == "viewer":
            self.ui.menuImportFlightTrack.setEnabled(False)
            return

        if self.access_level in ["creator", "admin", "collaborator"]:
            if self.ui.workLocallyCheckbox.isChecked():
                self.ui.actionChat.setEnabled(True)
            else:
                self.ui.actionChat.setEnabled(True)
                self.ui.actionVersionHistory.setEnabled(True)
            self.ui.workLocallyCheckbox.setEnabled(True)
        else:
            if self.version_window is not None:
                self.version_window.close()
            if self.chat_window is not None:
                self.chat_window.close()
            self.ui.workLocallyCheckbox.setEnabled(False)
            self.ui.serverOptionsCb.hide()

        if self.access_level in ["creator", "admin"]:
            self.ui.actionManageUsers.setEnabled(True)
            self.ui.actionChangeCategory.setEnabled(True)
            self.ui.actionChangeDescription.setEnabled(True)
            self.ui.filterCategoryCb.setEnabled(True)
            self.ui.actionRenameOperation.setEnabled(True)
            self.ui.actionArchiveOperation.setEnabled(True)
        else:
            if self.admin_window is not None:
                self.admin_window.close()

        if self.access_level in ["creator"]:
            self.ui.actionDeleteOperation.setEnabled(True)
            self.ui.actionLeaveOperation.setEnabled(False)

        self.ui.menuImportFlightTrack.setEnabled(True)

    def hide_operation_options(self):
        self.ui.actionChat.setEnabled(False)
        self.ui.actionVersionHistory.setEnabled(False)
        self.ui.actionManageUsers.setEnabled(False)
        self.ui.actionViewDescription.setEnabled(False)
        self.ui.actionLeaveOperation.setEnabled(False)
        self.ui.actionRenameOperation.setEnabled(False)
        self.ui.actionArchiveOperation.setEnabled(False)
        self.ui.actionChangeCategory.setEnabled(False)
        self.ui.actionChangeDescription.setEnabled(False)
        self.ui.actionDeleteOperation.setEnabled(False)
        self.ui.workLocallyCheckbox.setEnabled(False)
        self.ui.menuProperties.setEnabled(False)
        self.ui.serverOptionsCb.hide()
        # change working status label
        self.ui.workingStatusLabel.setText(self.ui.tr("\n\nNo Operation Selected"))

    @verify_user_token
    def request_wps_from_server(self):
        response = self.conn.request_get(
            "get_operation_by_id", {"op_id": self.active_op_id})
        if response.text != "False":
            xml_content = response.json()["content"]
            return xml_content
        else:
            raise MSColabConnectionError("Session expired, new login required")

    def load_wps_from_server(self):
        if self.ui.workLocallyCheckbox.isChecked():
            return
        xml_content = self.request_wps_from_server()
        if xml_content is not None:
            self.waypoints_model = ft.WaypointsTableModel(xml_content=xml_content)
            self.waypoints_model.changeMessageSignal.connect(self.handle_change_message)
            self.waypoints_model.name = self.active_operation_name
            self.waypoints_model.dataChanged.connect(self.handle_waypoints_changed)

    def reload_operations(self):
        logging.debug('reload_operations')
        ops = self.add_operations_to_ui()
        selected_category = self.ui.filterCategoryCb.currentText()
        self.show_categories_to_ui(ops)
        index = self.ui.filterCategoryCb.findText(selected_category, QtCore.Qt.MatchFixedString)
        if index >= 0:
            self.ui.filterCategoryCb.setCurrentIndex(index)

    def reload_wps_from_server(self):
        if self.active_op_id is None:
            return
        self.load_wps_from_server()
        self.reload_view_windows()

    @verify_user_token
    def handle_waypoints_changed(self, _1=None, _2=None, _3=None):
        logging.debug("handle_waypoints_changed")
        if self.ui.workLocallyCheckbox.isChecked():
            self.waypoints_model.save_to_ftml(self.local_ftml_file)
        else:
            xml_content = self.waypoints_model.get_xml_content()
            self.conn.save_file(self.token, self.active_op_id, xml_content, comment=None,
                                messageText=self.lastChangeMessage)
            # Reset the last change message to make sure that it is used only once
            self.lastChangeMessage = ""

    def reload_view_windows(self):
        logging.debug("reload_view_windows")
        if self.ui.local_active:
            return

        for window in self.ui.get_active_views():
            window.setFlightTrackModel(self.waypoints_model)
            if hasattr(window, 'mpl'):
                if window.name in ("Top View", "Table View"):
                    # Make Roundtrip Button
                    window.btRoundtrip.setEnabled(window.is_roundtrip_possible())
                try:
                    window.mpl.canvas.waypoints_interactor.redraw_figure()
                except AttributeError as err:
                    logging.error("%s" % err)

    @verify_user_token
    def handle_import_msc(self, file_path, extension, function, pickertype):
        logging.debug("handle_import_msc")
        if self.active_op_id is None:
            return
        if file_path is None:
            return
        dir_path, file_name = fs.path.split(file_path)
        file_name = fs.path.basename(file_path)
        if function is None:
            with open_fs(dir_path) as file_dir:
                xml_content = file_dir.readtext(file_name)
                if not verify_waypoint_data(xml_content):
                    show_popup(self.ui, "Import Failed", f"The file - {file_name}, does not contain valid XML")
                    return
            try:
                model = ft.WaypointsTableModel(xml_content=xml_content)
            except SyntaxError:
                show_popup(self.ui, "Import Failed", f"The file - {file_name}, does not contain valid XML")
                return
        else:
            # _function = self.ui.import_plugins[file_ext[1:]]
            _, new_waypoints = function(file_path)
            model = ft.WaypointsTableModel(waypoints=new_waypoints)
            xml_doc = self.waypoints_model.get_xml_doc()
            xml_content = xml_doc.toprettyxml(indent="  ", newl="\n")
        if not verify_waypoint_data(xml_content):
            show_popup(self.ui, "Import Failed", f"The file - {file_name}, was not imported!", 0)
            return
        self.waypoints_model.dataChanged.disconnect(self.handle_waypoints_changed)
        self.waypoints_model = model
        self.waypoints_model.changeMessageSignal.connect(self.handle_change_message)
        self.handle_waypoints_changed()
        self.waypoints_model.dataChanged.connect(self.handle_waypoints_changed)
        self.reload_view_windows()
        show_popup(self.ui, "Import Success", f"The file - {file_name}, was imported successfully!", 1)

    @verify_user_token
    def handle_export_msc(self, extension, function, pickertype):
        logging.debug("handle_export_msc")
        if self.active_op_id is None:
            return

        # Setting default filename path for filedialogue
        default_filename = f'{self.active_operation_name}.{extension}'
        file_name = get_save_filename(
            self.ui, "Export From Server",
            default_filename, f"Flight track (*.{extension})",
            pickertype=pickertype)
        if file_name is None:
            return
        if function is None:
            xml_doc = self.waypoints_model.get_xml_doc()
            dir_path, file_name = fs.path.split(file_name)
            with open_fs(dir_path).open(file_name, 'w') as file:
                xml_doc.writexml(file, indent="  ", addindent="  ", newl="\n", encoding="utf-8")
        else:
            name = fs.path.basename(file_name)
            function(file_name, name, self.waypoints_model.waypoints)
            show_popup(self.ui, "Export Success", f"The file - {file_name}, was exported successfully!", 1)

    def listFlighttrack_itemDoubleClicked(self):
        logging.debug("listFlighttrack_itemDoubleClicked")
        self.ui.activeOperationDesc.setText("Select Operation to View Description.")
        self.signal_listFlighttrack_doubleClicked.emit()

    def logout(self):
        logging.debug('logout')
        if self.mscolab_server_url is None:
            return
        self.ui.local_active = True
        self.ui.menu_handler()

        # disconnect socket
        if self.conn is not None:
            self.conn.disconnect()
            self.conn = None

        # close all hanging window
        self.close_external_windows()
        self.hide_operation_options()
        # delete token and show login widget-items
        self.token = None
        # delete active-operation-id
        self.active_op_id = None
        # delete active access_level
        self.access_level = None
        # delete active operation_name
        self.active_operation_name = None
        # delete local file name
        self.local_ftml_file = None
        # clear operation listing
        self.ui.listOperationsMSC.clear()
        # clear inactive operation listing
        self.operation_archive_browser.listArchivedOperations.clear()
        # clear mscolab url
        self.mscolab_server_url = None
        # clear operations list here
        self.ui.mscStatusLabel.setText(self.ui.tr("status: disconnected"))
        self.ui.usernameLabel.hide()
        self.ui.userOptionsTb.hide()
        self.ui.connectBtn.show()
        self.ui.connectBtn.setFocus()
        self.ui.openOperationsGb.hide()
        self.ui.actionAddOperation.setEnabled(False)
        # hide operation description
        self.ui.activeOperationDesc.setHidden(True)
        # reset description label text
        self.ui.activeOperationDesc.setText(self.ui.tr("Select Operation to View Description."))
        # set usernameLabel back to default
        self.ui.usernameLabel.setText("User")
        # Turn off work locally toggle
        self.ui.workLocallyCheckbox.blockSignals(True)
        self.ui.workLocallyCheckbox.setChecked(False)
        self.ui.workLocallyCheckbox.blockSignals(False)

        # remove temporary gravatar image
        config_fs = fs.open_fs(constants.MSUI_CONFIG_PATH)
        if config_fs.exists("gravatars") and self.gravatar is not None:
            if self.email not in config_loader(dataset="gravatar_ids") and \
                    fs.open_fs(constants.GRAVATAR_DIR_PATH).exists(fs.path.basename(self.gravatar)):
                fs.open_fs(constants.GRAVATAR_DIR_PATH).remove(fs.path.basename(self.gravatar))
        # clear gravatar image path
        self.gravatar = None
        # clear user email
        self.email = None

        # disable category change selector
        self.ui.filterCategoryCb.setEnabled(False)
        self.signal_logout_mscolab.emit()

        self.operation_archive_browser.hide()

        # reset profile image pixmap
        if hasattr(self, 'profile_dialog'):
            del self.profile_dialog
            self.profile_dialog = None

        # reset the user count label to 0
        self.ui.userCountLabel.setText("Active Users: 0")

        # activate first local flighttrack after logging out
        self._activate_first_local_flighttrack()


class MscolabMergeWaypointsDialog(QDialog, merge_wp_ui.Ui_MergeWaypointsDialog):
    def __init__(self, local_waypoints_model, server_waypoints_model, fetch=False, parent=None):
        super().__init__(parent)
        self.setupUi(self)

        self.local_waypoints_model = local_waypoints_model
        self.server_waypoints_model = server_waypoints_model
        self.merge_waypoints_model = ft.WaypointsTableModel()
        self.localWaypointsTable.setModel(self.local_waypoints_model)
        self.serverWaypointsTable.setModel(self.server_waypoints_model)
        self.mergedWaypointsTable.setModel(self.merge_waypoints_model)
        self.mergedWaypointsTable.dropEvent = types.MethodType(dropEvent, self.mergedWaypointsTable)
        self.mergedWaypointsTable.dragEnterEvent = types.MethodType(dragEnterEvent, self.mergedWaypointsTable)

        self.xml_content = None
        self.local_waypoints_dict = {}
        self.server_waypoints_dict = {}
        self.merge_waypoints_list = []

        # Event Listeners
        self.overwriteBtn.clicked.connect(lambda: self.save_waypoints(self.local_waypoints_model))
        self.keepServerBtn.clicked.connect(lambda: self.save_waypoints(self.server_waypoints_model))
        self.saveBtn.clicked.connect(lambda: self.save_waypoints(self.merge_waypoints_model))
        self.localWaypointsTable.selectionModel().selectionChanged.connect(
            lambda selected, deselected:
            self.handle_selection(selected, deselected, self.local_waypoints_model, self.local_waypoints_dict)
        )
        self.serverWaypointsTable.selectionModel().selectionChanged.connect(
            lambda selected, deselected:
            self.handle_selection(selected, deselected, self.server_waypoints_model, self.server_waypoints_dict)
        )

        if fetch is True:
            self.setWindowTitle(self.tr("Fetch Waypoints From Server"))
            btn_size_policy = self.overwriteBtn.sizePolicy()
            btn_size_policy.setRetainSizeWhenHidden(True)
            self.overwriteBtn.setSizePolicy(btn_size_policy)
            self.overwriteBtn.setVisible(False)
            self.saveBtn.setText(self.tr("Save Waypoints To Local File"))

    def handle_selection(self, selected, deselected, wp_model, wp_dict):
        len_selected = len(selected.indexes())
        len_deselected = len(deselected.indexes())
        columns = self.localWaypointsTable.model().columnCount()

        for index in range(0, len_selected, columns):
            row = selected.indexes()[index].row()
            waypoint = wp_model.waypoint_data(row)
            wp_dict[row] = waypoint
            self.merge_waypoints_list.append(waypoint)

        for index in range(0, len_deselected, columns):
            row = deselected.indexes()[index].row()
            delete_waypoint = wp_dict[row]
            self.merge_waypoints_list.remove(delete_waypoint)
        if len(self.merge_waypoints_list) > 1:
            self.saveBtn.setDisabled(False)
        else:
            self.saveBtn.setDisabled(True)
        self.merge_waypoints_model = ft.WaypointsTableModel(waypoints=self.merge_waypoints_list)
        self.mergedWaypointsTable.setModel(self.merge_waypoints_model)

    def save_waypoints(self, waypoints_model):
        if waypoints_model.rowCount() == 0:
            return
        self.xml_content = waypoints_model.get_xml_content()
        self.accept()

    def get_values(self):
        return self.xml_content


class MscolabHelpDialog(QDialog, msc_help_dialog.Ui_mscolabHelpDialog):

    def __init__(self, parent=None):
        super().__init__(parent)
        self.setupUi(self)
        self.okayBtn.clicked.connect(lambda: self.close())<|MERGE_RESOLUTION|>--- conflicted
+++ resolved
@@ -938,12 +938,9 @@
             QMessageBox.No)
         if reply == QMessageBox.No:
             return
-<<<<<<< HEAD
         data = {
             "token": self.token
         }
-=======
->>>>>>> 50f6425d
         try:
             response = self.conn.request_post("delete_own_account")
         except requests.exceptions.RequestException as ex:
