--- conflicted
+++ resolved
@@ -311,13 +311,9 @@
         url_recover_password = f'{self.mscolab_server_url}/reset_request'
         try:
             r = s.post(url, data=data, timeout=(2, 10))
-<<<<<<< HEAD
             if r.status_code == 401:
                 raise requests.exceptions.ConnectionError
         except requests.exceptions.ConnectionError as ex:
-=======
-        except requests.exceptions.RequestException as ex:
->>>>>>> 047f2cac
             logging.error("unexpected error: %s %s %s", type(ex), url, ex)
             self.set_status(
                 "Error",
@@ -347,45 +343,8 @@
                         "Should your settings file be updated with the new credentials?"),
                 QtWidgets.QMessageBox.Yes | QtWidgets.QMessageBox.No, QtWidgets.QMessageBox.No)
             if ret == QtWidgets.QMessageBox.Yes:
-<<<<<<< HEAD
                 mss_auth[self.mscolab_server_url] = emailid
                 modify_config_file({"MSS_auth": mss_auth})
-=======
-                modify_config_file(data_to_save_in_config_file)
-        else:
-            modify_config_file(data_to_save_in_config_file)
-
-    def login_server_auth(self):
-        data, r, url = self.login_data
-        emailid = data['email']
-        password = data['password']
-        if r.status_code == 401:
-            try:
-                r = self.authenticate(data, r, url)
-            except requests.exceptions.RequestException as ex:
-                logging.error("unexpected error: %s %s %s", type(ex), url, ex)
-                self.set_status(
-                    "Error",
-                    "Failed to establish a new connection" f' to "{self.mscolab_server_url}". Try in a moment again.',
-                )
-                self.stackedWidget.setCurrentWidget(self.loginPage)
-            else:
-                if r.status_code == 200:
-                    # http auth was successful
-                    self.save_auth_credentials_to_config_file()
-                    if r.text not in ["False", "Unauthorized Access"]:
-                        # user does not exist or password is wrong
-                        self.save_user_credentials_to_config_file(emailid, password)
-                        self.mscolab.after_login(emailid, self.mscolab_server_url, r)
-                    else:
-                        self.stackedWidget.setCurrentWidget(self.loginPage)
-                        url_recover_password = f'{self.mscolab_server_url}/reset_request'
-                        self.set_status("Error", 'Oh no, you need to add a user account or '
-                                        f'<a href="{url_recover_password}">Recover Your Password</a>')
-                else:
-                    self.set_status("Error", 'Oh no, server authentication were incorrect.')
-                    self.stackedWidget.setCurrentWidget(self.loginPage)
->>>>>>> 047f2cac
 
     def new_user_handler(self):
         # get mscolab /token http auth credentials from cache
@@ -615,25 +574,17 @@
         # create socket connection here
         try:
             self.conn = sc.ConnectionManager(self.token, user=self.user, mscolab_server_url=self.mscolab_server_url)
-<<<<<<< HEAD
         except Exception as ex:
             logging.debug("Couldn't create a socket connection: %s", ex)
             show_popup(self.ui, "Error", "Couldn't create a socket connection. Maybe the MSColab server is too old. "
                                          "New Login required!")
             self.logout()
         else:
-=======
->>>>>>> 047f2cac
             # Update Last Used
             data = {
                 "token": self.token
             }
             r = requests.post(f"{self.mscolab_server_url}/update_last_used", data=data, timeout=(2, 10))
-        except Exception as ex:
-            logging.error("Couldn't create a socket connection: %s", ex)
-            show_popup(self.ui, "Error", "Some error occurred! Please reconnect.")
-            self.logout()
-        else:
             self.conn.signal_operation_list_updated.connect(self.reload_operation_list)
             self.conn.signal_reload.connect(self.reload_window)
             self.conn.signal_new_permission.connect(self.render_new_permission)
@@ -1109,18 +1060,8 @@
                     "op_id": self.active_op_id,
                     "selected_userids": json.dumps([self.user["id"]])
                 }
-<<<<<<< HEAD
                 url = urljoin(self.mscolab_server_url, "delete_bulk_permissions")
                 res = requests.post(url, data=data, timeout=(2, 10))
-=======
-                url = url_join(self.mscolab_server_url, "delete_bulk_permissions")
-                try:
-                    res = requests.post(url, data=data, timeout=(2, 10))
-                except requests.exceptions.RequestException as e:
-                    logging.error(e)
-                    show_popup(self.ui, "Error", "Some error occurred! Please reconnect.")
-                    self.logout()
->>>>>>> 047f2cac
                 if res.text != "False":
                     res = res.json()
                     if res["success"]:
@@ -1196,7 +1137,7 @@
                     "attribute": 'description',
                     "value": entered_operation_desc
                 }
-<<<<<<< HEAD
+
                 url = urljoin(self.mscolab_server_url, 'update_operation')
                 r = requests.post(url, data=data, timeout=(2, 10))
                 if r.text == "True":
@@ -1206,23 +1147,6 @@
                     self.reload_operation_list()
                     self.error_dialog = QtWidgets.QErrorMessage()
                     self.error_dialog.showMessage("Description is updated successfully.")
-=======
-                url = url_join(self.mscolab_server_url, 'update_operation')
-                try:
-                    r = requests.post(url, data=data, timeout=(2, 10))
-                except requests.exceptions.RequestException as e:
-                    logging.error(e)
-                    show_popup(self.ui, "Error", "Some error occurred! Please reconnect.")
-                    self.logout()
-                else:
-                    if r.text == "True":
-                        # Update active operation description label
-                        self.set_operation_desc_label(entered_operation_desc)
-
-                        self.reload_operation_list()
-                        self.error_dialog = QtWidgets.QErrorMessage()
-                        self.error_dialog.showMessage("Description is updated successfully.")
->>>>>>> 047f2cac
         else:
             show_popup(self.ui, "Error", "Your Connection is expired. New Login required!")
             self.logout()
@@ -1245,7 +1169,6 @@
                     "attribute": 'path',
                     "value": entered_operation_name
                 }
-<<<<<<< HEAD
                 url = urljoin(self.mscolab_server_url, 'update_operation')
                 r = requests.post(url, data=data, timeout=(2, 10))
                 if r.text == "True":
@@ -1261,29 +1184,6 @@
 
                     self.error_dialog = QtWidgets.QErrorMessage()
                     self.error_dialog.showMessage("Operation is renamed successfully.")
-=======
-                url = url_join(self.mscolab_server_url, 'update_operation')
-                try:
-                    r = requests.post(url, data=data, timeout=(2, 10))
-                except requests.exceptions.RequestException as e:
-                    logging.error(e)
-                    show_popup(self.ui, "Error", "Some error occurred! Please reconnect.")
-                    self.logout()
-                else:
-                    if r.text == "True":
-                        # Update active operation name
-                        self.active_operation_name = entered_operation_name
-
-                        # Update active operation description
-                        self.set_operation_desc_label(self.active_operation_desc)
-                        self.reload_operation_list()
-                        self.reload_windows_slot()
-                        # Update other user's operation list
-                        self.conn.signal_operation_list_updated.connect(self.reload_operation_list)
-
-                        self.error_dialog = QtWidgets.QErrorMessage()
-                        self.error_dialog.showMessage("Operation is renamed successfully.")
->>>>>>> 047f2cac
         else:
             show_popup(self.ui, "Error", "Your Connection is expired. New Login required!")
             self.logout()
@@ -1651,7 +1551,6 @@
     def archive_operation(self):
         logging.debug("handle_archive_operation")
         if verify_user_token(self.mscolab_server_url, self.token):
-<<<<<<< HEAD
             ret = QtWidgets.QMessageBox.warning(
                 self.ui, self.tr("Mission Support System"),
                 self.tr(f"Do you want to archive this operation '{self.active_operation_name}'?"),
@@ -1676,29 +1575,6 @@
                     logging.debug("activate local")
                     self.ui.listFlightTracks.setCurrentRow(0)
                     self.ui.activate_selected_flight_track()
-=======
-            # set last used date for operation
-            data = {
-                "token": self.token,
-                "op_id": self.inactive_op_id,
-            }
-            try:
-                res = requests.post(f'{self.mscolab_server_url}/set_last_used', data=data, timeout=(2, 10))
-            except requests.exceptions.RequestException as e:
-                logging.error(e)
-                show_popup(self.ui, "Error", "Some error occurred! Please reconnect.")
-                self.logout()
-            else:
-                if res.text != "False":
-                    res = res.json()
-                    if res["success"]:
-                        self.reload_operations()
-                    else:
-                        show_popup(self.ui, "Error", "Some error occurred! Could not activate operation")
-                else:
-                    show_popup(self.ui, "Error", "Session expired, new login required")
-                    self.logout()
->>>>>>> 047f2cac
         else:
             show_popup(self.ui, "Error", "Your Connection is expired. New Login required!")
             self.logout()
