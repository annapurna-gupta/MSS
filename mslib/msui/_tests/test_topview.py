--- conflicted
+++ resolved
@@ -204,7 +204,6 @@
         assert mockbox.critical.call_count == 0
 
     @mock.patch("PyQt5.QtWidgets.QMessageBox")
-<<<<<<< HEAD
     def test_roundtrip(self, mockbox):
         """
         Test connecting the last and first point
@@ -233,9 +232,7 @@
         assert len(self.window.waypoints_model.waypoints) == count
         assert mockbox.critical.call_count == 0
 
-    @mock.patch("mslib.msui.mss_qt.QtWidgets.QMessageBox")
-=======
->>>>>>> a654a1b1
+    @mock.patch("PyQt5.QtWidgets.QMessageBox")
     def test_map_options(self, mockbox):
         self.window.mpl.canvas.map.set_graticule_visible(True)
         QtWidgets.QApplication.processEvents()
