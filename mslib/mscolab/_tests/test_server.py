# -*- coding: utf-8 -*-
"""

    mslib.mscolab._tests.test_server
    ~~~~~~~~~~~~~~~~~~~~~~~~~~~~~~~~~~~~

    tests for server functionalities

    This file is part of mss.

    :copyright: Copyright 2020 Reimar Bauer
    :copyright: Copyright 2020-2021 by the mss team, see AUTHORS.
    :license: APACHE-2.0, see LICENSE for details.

    Licensed under the Apache License, Version 2.0 (the "License");
    you may not use this file except in compliance with the License.
    You may obtain a copy of the License at

       http://www.apache.org/licenses/LICENSE-2.0

    Unless required by applicable law or agreed to in writing, software
    distributed under the License is distributed on an "AS IS" BASIS,
    WITHOUT WARRANTIES OR CONDITIONS OF ANY KIND, either express or implied.
    See the License for the specific language governing permissions and
    limitations under the License.
"""

from flask_testing import TestCase
import os
import pytest
<<<<<<< HEAD
from pathlib import Path
from flask import json
from werkzeug.urls import url_join
from mslib.mscolab.conf import mscolab_settings
from mslib.mscolab import server
from mslib.mscolab.models import User
from mslib._tests.utils import (mscolab_register_user,
                                mscolab_register_and_login, mscolab_create_content,
                                mscolab_create_project,
                                mscolab_delete_user, mscolab_login, mscolab_start_server)
from PyQt5 import QtWidgets, QtTest
import mslib.msui.mss_pyui as mss_pyui
=======
import json
import io
>>>>>>> da77f881

from mslib.mscolab.conf import mscolab_settings
from mslib.mscolab.models import db, User, Project
from mslib.mscolab.mscolab import handle_db_reset
from mslib.mscolab.server import initialize_managers, check_login, register_user, APP
from mslib.mscolab.file_manager import FileManager
from mslib.mscolab.seed import add_user, get_user


@pytest.mark.skipif(os.name == "nt",
                    reason="multiprocessing needs currently start_method fork")
<<<<<<< HEAD
class Test_Init_Server(object):
    def setup(self):
        self.process, self.url, self.app, self.sockio, self.cm, self.fm = mscolab_start_server(PORTS)
        QtTest.QTest.qWait(500)
        self.application = QtWidgets.QApplication(sys.argv)
        self.window = mss_pyui.MSSMainWindow(mscolab_data_dir=mscolab_settings.MSCOLAB_DATA_DIR)

    def teardown(self):
        # to disconnect connections, and clear token
        # Not logging out since it pops up a dialog
        # self.window.mscolab.logout()
        if self.window.mscolab.version_window:
            self.window.mscolab.version_window.close()
        if self.window.mscolab.conn:
            self.window.mscolab.conn.disconnect()
        self.application.quit()
        QtWidgets.QApplication.processEvents()
        self.process.terminate()
=======
class Test_Server(TestCase):
    render_templates = False

    def create_app(self):
        app = APP
        app.config['SQLALCHEMY_DATABASE_URI'] = mscolab_settings.SQLALCHEMY_DB_URI
        app.config['MSCOLAB_DATA_DIR'] = mscolab_settings.MSCOLAB_DATA_DIR
        app.config['UPLOAD_FOLDER'] = mscolab_settings.UPLOAD_FOLDER
        app.config['SQLALCHEMY_TRACK_MODIFICATIONS'] = False
        app.config["TESTING"] = True
        app.config['LIVESERVER_TIMEOUT'] = 10
        app.config['LIVESERVER_PORT'] = 0
        return app

    def setUp(self):
        handle_db_reset()
        db.init_app(self.app)
        self.userdata = 'UV10@uv10', 'UV10', 'uv10'

    def tearDown(self):
        pass
>>>>>>> da77f881

    def test_initialize_managers(self):
        app, sockio, cm, fm = initialize_managers(self.app)
        assert app.config['MSCOLAB_DATA_DIR'] == mscolab_settings.MSCOLAB_DATA_DIR
        assert 'Create a Flask-SocketIO server.' in sockio.__doc__
        assert 'Class with handler functions for chat related functionalities' in cm.__doc__
        assert 'Class with handler functions for file related functionalities' in fm.__doc__

<<<<<<< HEAD
@pytest.mark.skipif(os.name == "nt",
                    reason="multiprocessing needs currently start_method fork")
class Test_Server(object):
    def setup(self):
        mscolab_settings.enable_basic_http_authentication = False
        self.process, self.url, self.app, _, self.cm, self.fm = mscolab_start_server(PORTS, mscolab_settings)
        QtTest.QTest.qWait(100)
        self.application = QtWidgets.QApplication(sys.argv)
        self.window = mss_pyui.MSSMainWindow(mscolab_data_dir=mscolab_settings.MSCOLAB_DATA_DIR)

    def teardown(self):
        if self.window.mscolab.version_window:
            self.window.mscolab.version_window.close()
        if self.window.mscolab.conn:
            self.window.mscolab.conn.disconnect()
        self.application.quit()
        QtWidgets.QApplication.processEvents()
        self.process.terminate()

    def test_check_login(self):
        with self.app.app_context():
            user = server.check_login('a', 'a')
            assert user.id == 8
            user = server.check_login('a', 'invalid_password')
            assert user is False
            user = server.check_login('not_existing', 'beta')
            assert user is False
=======
    def test_home(self):
        # we switched templates off
        with self.app.test_client() as test_client:
            response = test_client.get('/')
            assert response.status_code == 200
            assert b"" in response.data

    def test_hello(self):
        with self.app.test_client() as test_client:
            response = test_client.get('/status')
            assert response.status_code == 200
            assert b"Mscolab server" in response.data
>>>>>>> da77f881

    def test_register_user(self):
        with self.app.test_client():
            result = register_user(self.userdata[0], self.userdata[1], self.userdata[2])
            assert result["success"] is True
            result = register_user(self.userdata[0], self.userdata[1], self.userdata[2])
            assert result["success"] is False
            assert result["message"] == "Oh no, this email ID is already taken!"
            result = register_user("UV", self.userdata[1], self.userdata[2])
            assert result["success"] is False
            assert result["message"] == "Oh no, your email ID is not valid!"
            result = register_user(self.userdata[0], self.userdata[1], self.userdata[0])
            assert result["success"] is False
            assert result["message"] == "Oh no, your username cannot contain @ symbol!"

    def test_check_login(self):
        with self.app.test_client():
            result = register_user(self.userdata[0], self.userdata[1], self.userdata[2])
            assert result["success"] is True
            result = check_login(self.userdata[0], self.userdata[1])
            user = User.query.filter_by(emailid=str(self.userdata[0])).first()
            assert user is not None
            assert result == user
            result = check_login('UV20@uv20', self.userdata[1])
            assert result is False

    def test_get_auth_token(self):
        assert add_user(self.userdata[0], self.userdata[1], self.userdata[2])
        with self.app.test_client() as test_client:
            token = self._get_token(test_client, self.userdata)
            assert User.verify_auth_token(token)
            response = test_client.post('/token', data={"email": self.userdata[0], "password": "fail"})
            assert response.status_code == 200
            assert response.data.decode('utf-8') == "False"

    def test_authorized(self):
        assert add_user(self.userdata[0], self.userdata[1], self.userdata[2])
        with self.app.test_client() as test_client:
            token = self._get_token(test_client, self.userdata)
            response = test_client.get('/test_authorized', data={"token": token})
            assert response.status_code == 200
            assert response.data.decode('utf-8') == "True"
            response = test_client.get('/test_authorized', data={"token": "effsdfs"})
            assert response.data.decode('utf-8') == "False"

    def test_user_register_handler(self):
        with self.app.test_client() as test_client:
            response = test_client.post('/register', data={"email": self.userdata[0],
                                                           "password": self.userdata[2],
                                                           "username": self.userdata[1]})
            assert response.status_code == 201
            response = test_client.post('/register', data={"email": self.userdata[0],
                                                           "pass": "dsss",
                                                           "username": self.userdata[1]})
            assert response.status_code == 400

    def test_get_user(self):
        assert add_user(self.userdata[0], self.userdata[1], self.userdata[2])
        with self.app.test_client() as test_client:
            token = self._get_token(test_client, self.userdata)
            response = test_client.get('/user', data={"token": token})
            data = json.loads(response.data.decode('utf-8'))
            assert data["user"]["username"] == self.userdata[1]

    def test_delete_user(self):
        assert add_user(self.userdata[0], self.userdata[1], self.userdata[2])
        with self.app.test_client() as test_client:
            token = self._get_token(test_client, self.userdata)
            response = test_client.post('/delete_user', data={"token": token})
            assert response.status_code == 200
            data = json.loads(response.data.decode('utf-8'))
            assert data["success"] is True
            response = test_client.post('/delete_user', data={"token": "dsdsds"})
            assert response.status_code == 200
            assert response.data.decode('utf-8') == "False"

    def test_messages(self):
        assert add_user(self.userdata[0], self.userdata[1], self.userdata[2])
        with self.app.test_client() as test_client:
            project, token = self._create_project(test_client, self.userdata)
            response = test_client.get('/messages', data={"token": token,
                                                          "p_id": project.id})
            assert response.status_code == 200
            data = json.loads(response.data.decode('utf-8'))
            assert data["messages"] == []

    def test_message_attachment(self):
        assert add_user(self.userdata[0], self.userdata[1], self.userdata[2])
        with self.app.test_client() as test_client:
            project, token = self._create_project(test_client, self.userdata)
            attachment = io.BytesIO(b"this is a test")
            response = test_client.post('/message_attachment', data={"token": token,
                                                                     "p_id": project.id,
                                                                     "file": (attachment, 'test.txt'),
                                                                     "message_type": "3"})
            assert response.status_code == 200
            data = json.loads(response.data.decode('utf-8'))
            pfn = data["path"]
            assert "txt" in pfn
            assert "uploads" in pfn

    def test_uploads(self):
        assert add_user(self.userdata[0], self.userdata[1], self.userdata[2])
        with self.app.test_client() as test_client:
            project, token = self._create_project(test_client, self.userdata)
            text = b"this is a test"
            attachment = io.BytesIO(text)
            response = test_client.post('/message_attachment', data={"token": token,
                                                                     "p_id": project.id,
                                                                     "file": (attachment, 'test.txt'),
                                                                     "message_type": "3"})
            assert response.status_code == 200
            data = json.loads(response.data.decode('utf-8'))
            pfn = data["path"]
            response = test_client.get(f'{pfn}')
            assert response.status_code == 200
            assert response.data == text

    def test_create_project(self):
        assert add_user(self.userdata[0], self.userdata[1], self.userdata[2])
        with self.app.test_client() as test_client:
            project, token = self._create_project(test_client, self.userdata)
            assert project is not None
            assert token is not None

    def test_get_project_by_id(self):
        assert add_user(self.userdata[0], self.userdata[1], self.userdata[2])
        with self.app.test_client() as test_client:
            project, token = self._create_project(test_client, self.userdata)
            response = test_client.get('/get_project_by_id', data={"token": token,
                                                                   "p_id": project.id})
            assert response.status_code == 200
            assert "<ListOfWaypoints>" in response.data.decode('utf-8')

    def test_get_projects(self):
        assert add_user(self.userdata[0], self.userdata[1], self.userdata[2])
        with self.app.test_client() as test_client:
            self._create_project(test_client, self.userdata, path="firstflightpath1")
            project, token = self._create_project(test_client, self.userdata, path="firstflightpath2")
            response = test_client.get('/projects', data={"token": token})
            assert response.status_code == 200
            data = json.loads(response.data.decode('utf-8'))
            assert len(data["projects"]) == 2
            assert data["projects"][0]["path"] == "firstflightpath1"
            assert data["projects"][1]["path"] == "firstflightpath2"

    def test_get_all_changes(self):
        assert add_user(self.userdata[0], self.userdata[1], self.userdata[2])
        with self.app.test_client() as test_client:
            project, token = self._create_project(test_client, self.userdata)
            fm, user = self._save_content(project, self.userdata)
            fm.save_file(project.id, "content2", user)
            response = test_client.get('/get_all_changes', data={"token": token,
                                                                 "p_id": project.id})
            assert response.status_code == 200
            data = json.loads(response.data.decode('utf-8'))
            assert len(data["changes"]) == 2

    def test_get_change_content(self):
        assert add_user(self.userdata[0], self.userdata[1], self.userdata[2])
        with self.app.test_client() as test_client:
            project, token = self._create_project(test_client, self.userdata)
            fm, user = self._save_content(project, self.userdata)
            fm.save_file(project.id, "content2", user)
            all_changes = fm.get_all_changes(project.id, user)
            response = test_client.get('/get_change_content', data={"token": token,
                                                                    "ch_id": all_changes[1]["id"]})
            assert response.status_code == 200
            data = json.loads(response.data.decode('utf-8'))
            assert data == {'content': 'content1'}

    def test_set_version_name(self):
        assert add_user(self.userdata[0], self.userdata[1], self.userdata[2])
        with self.app.test_client() as test_client:
            project, token = self._create_project(test_client, self.userdata)
            fm, user = self._save_content(project, self.userdata)
            fm.save_file(project.id, "content2", user)
            all_changes = fm.get_all_changes(project.id, user)
            ch_id = all_changes[1]["id"]
            version_name = "THIS"
            response = test_client.post('/set_version_name', data={"token": token,
                                                                   "ch_id": ch_id,
                                                                   "p_id": project.id,
                                                                   "version_name": version_name})
            assert response.status_code == 200
            data = json.loads(response.data.decode('utf-8'))
            assert data["success"] is True

    def test_authorized_users(self):
        assert add_user(self.userdata[0], self.userdata[1], self.userdata[2])
        with self.app.test_client() as test_client:
            project, token = self._create_project(test_client, self.userdata)
            response = test_client.get('/authorized_users', data={"token": token,
                                                                  "p_id": project.id})
            assert response.status_code == 200
            data = json.loads(response.data.decode('utf-8'))
            assert data["users"] == [{'access_level': 'creator', 'username': self.userdata[1]}]

    def test_delete_project(self):
        assert add_user(self.userdata[0], self.userdata[1], self.userdata[2])
        with self.app.test_client() as test_client:
            project, token = self._create_project(test_client, self.userdata)
            response = test_client.post('/delete_project', data={"token": token,
                                                                 "p_id": project.id})
            assert response.status_code == 200
            data = json.loads(response.data.decode('utf-8'))
            assert data["success"] is True

    def test_update_project(self):
        assert add_user(self.userdata[0], self.userdata[1], self.userdata[2])
        with self.app.test_client() as test_client:
            project, token = self._create_project(test_client, self.userdata)
            response = test_client.post('/update_project', data={"token": token,
                                                                 "p_id": project.id,
                                                                 "attribute": "path",
                                                                 "value": "newflight"})
            assert response.status_code == 200
            data = response.data.decode('utf-8')
            assert data == "True"
            response = test_client.post('/update_project', data={"token": token,
                                                                 "p_id": project.id,
                                                                 "attribute": "description",
                                                                 "value": "sunday start"})
            assert response.status_code == 200
            data = response.data.decode('utf-8')
            assert data == "True"

    def test_get_project_details(self):
        assert add_user(self.userdata[0], self.userdata[1], self.userdata[2])
        with self.app.test_client() as test_client:
            path = "flp1"
            project, token = self._create_project(test_client, self.userdata, path=path)
            response = test_client.get('/project_details', data={"token": token,
                                                                 "p_id": project.id})
            assert response.status_code == 200
            data = json.loads(response.data.decode('utf-8'))
            assert data["path"] == path

    def test_get_users_without_permission(self):
        assert add_user(self.userdata[0], self.userdata[1], self.userdata[2])
        unprevileged_user = 'UV20@uv20', 'UV20', 'uv20'
        assert add_user(unprevileged_user[0], unprevileged_user[1], unprevileged_user[2])
        with self.app.test_client() as test_client:
            project, token = self._create_project(test_client, self.userdata)
            response = test_client.get('/users_without_permission', data={"token": token,
                                                                          "p_id": project.id})
            assert response.status_code == 200
            data = json.loads(response.data.decode('utf-8'))
            # ToDo after cleanup pf database use absolute values
            assert data["users"][-1][0] == unprevileged_user[1]

    def test_get_users_with_permission(self):
        assert add_user(self.userdata[0], self.userdata[1], self.userdata[2])
        another_user = 'UV20@uv20', 'UV20', 'uv20'
        assert add_user(another_user[0], another_user[1], another_user[2])
        with self.app.test_client() as test_client:
            project, token = self._create_project(test_client, self.userdata)
            response = test_client.get('/users_with_permission', data={"token": token,
                                                                       "p_id": project.id})
            assert response.status_code == 200
            data = json.loads(response.data.decode('utf-8'))
            # creator is not listed
            assert data["users"] == []

    def test_import_permissions(self):
        assert add_user(self.userdata[0], self.userdata[1], self.userdata[2])
        another_user = 'UV20@uv20', 'UV20', 'uv20'
        assert add_user(another_user[0], another_user[1], another_user[2])
        with self.app.test_client() as test_client:
            import_project, token = self._create_project(test_client, self.userdata, path="import")
            user = get_user(self.userdata[0])
            another = get_user(another_user[0])
            fm = FileManager(self.app.config["MSCOLAB_DATA_DIR"])
            fm.add_bulk_permission(import_project.id, user, [another.id], "viewer")
            current_project, token = self._create_project(test_client, self.userdata, path="current")
            response = test_client.post('/import_permissions', data={"token": token,
                                                                     "import_p_id": import_project.id,
                                                                     "current_p_id": current_project.id})
            assert response.status_code == 200
            data = json.loads(response.data.decode('utf-8'))
            # creator is not listed
            assert data["success"] is True

    def _create_project(self, test_client, userdata=None, path="firstflight", description="simple test"):
        if userdata is None:
            userdata = self.userdata
        response = test_client.post('/token', data={"email": userdata[0], "password": userdata[2]})
        data = json.loads(response.data.decode('utf-8'))
        token = data["token"]
        response = test_client.post('/create_project', data={"token": token,
                                                             "path": path,
                                                             "description": description})
        assert response.status_code == 200
        assert response.data.decode('utf-8') == "True"
        project = Project.query.filter_by(path=path).first()
        return project, token

    def _get_token(self, test_client, userdata=None):
        if userdata is None:
            userdata = self.userdata
        response = test_client.post('/token', data={"email": userdata[0], "password": userdata[2]})
        assert response.status_code == 200
        data = json.loads(response.data.decode('utf-8'))
        assert data["user"]["username"] == userdata[1]
        token = data["token"]
        return token

    def _save_content(self, project, userdata=None):
        if userdata is None:
            userdata = self.userdata
        user = get_user(userdata[0])
        fm = FileManager(self.app.config["MSCOLAB_DATA_DIR"])
        fm.save_file(project.id, "content1", user)
        return fm, user<|MERGE_RESOLUTION|>--- conflicted
+++ resolved
@@ -28,23 +28,8 @@
 from flask_testing import TestCase
 import os
 import pytest
-<<<<<<< HEAD
-from pathlib import Path
-from flask import json
-from werkzeug.urls import url_join
-from mslib.mscolab.conf import mscolab_settings
-from mslib.mscolab import server
-from mslib.mscolab.models import User
-from mslib._tests.utils import (mscolab_register_user,
-                                mscolab_register_and_login, mscolab_create_content,
-                                mscolab_create_project,
-                                mscolab_delete_user, mscolab_login, mscolab_start_server)
-from PyQt5 import QtWidgets, QtTest
-import mslib.msui.mss_pyui as mss_pyui
-=======
 import json
 import io
->>>>>>> da77f881
 
 from mslib.mscolab.conf import mscolab_settings
 from mslib.mscolab.models import db, User, Project
@@ -56,26 +41,6 @@
 
 @pytest.mark.skipif(os.name == "nt",
                     reason="multiprocessing needs currently start_method fork")
-<<<<<<< HEAD
-class Test_Init_Server(object):
-    def setup(self):
-        self.process, self.url, self.app, self.sockio, self.cm, self.fm = mscolab_start_server(PORTS)
-        QtTest.QTest.qWait(500)
-        self.application = QtWidgets.QApplication(sys.argv)
-        self.window = mss_pyui.MSSMainWindow(mscolab_data_dir=mscolab_settings.MSCOLAB_DATA_DIR)
-
-    def teardown(self):
-        # to disconnect connections, and clear token
-        # Not logging out since it pops up a dialog
-        # self.window.mscolab.logout()
-        if self.window.mscolab.version_window:
-            self.window.mscolab.version_window.close()
-        if self.window.mscolab.conn:
-            self.window.mscolab.conn.disconnect()
-        self.application.quit()
-        QtWidgets.QApplication.processEvents()
-        self.process.terminate()
-=======
 class Test_Server(TestCase):
     render_templates = False
 
@@ -97,7 +62,6 @@
 
     def tearDown(self):
         pass
->>>>>>> da77f881
 
     def test_initialize_managers(self):
         app, sockio, cm, fm = initialize_managers(self.app)
@@ -106,35 +70,6 @@
         assert 'Class with handler functions for chat related functionalities' in cm.__doc__
         assert 'Class with handler functions for file related functionalities' in fm.__doc__
 
-<<<<<<< HEAD
-@pytest.mark.skipif(os.name == "nt",
-                    reason="multiprocessing needs currently start_method fork")
-class Test_Server(object):
-    def setup(self):
-        mscolab_settings.enable_basic_http_authentication = False
-        self.process, self.url, self.app, _, self.cm, self.fm = mscolab_start_server(PORTS, mscolab_settings)
-        QtTest.QTest.qWait(100)
-        self.application = QtWidgets.QApplication(sys.argv)
-        self.window = mss_pyui.MSSMainWindow(mscolab_data_dir=mscolab_settings.MSCOLAB_DATA_DIR)
-
-    def teardown(self):
-        if self.window.mscolab.version_window:
-            self.window.mscolab.version_window.close()
-        if self.window.mscolab.conn:
-            self.window.mscolab.conn.disconnect()
-        self.application.quit()
-        QtWidgets.QApplication.processEvents()
-        self.process.terminate()
-
-    def test_check_login(self):
-        with self.app.app_context():
-            user = server.check_login('a', 'a')
-            assert user.id == 8
-            user = server.check_login('a', 'invalid_password')
-            assert user is False
-            user = server.check_login('not_existing', 'beta')
-            assert user is False
-=======
     def test_home(self):
         # we switched templates off
         with self.app.test_client() as test_client:
@@ -147,7 +82,6 @@
             response = test_client.get('/status')
             assert response.status_code == 200
             assert b"Mscolab server" in response.data
->>>>>>> da77f881
 
     def test_register_user(self):
         with self.app.test_client():
