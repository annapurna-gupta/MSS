--- conflicted
+++ resolved
@@ -24,64 +24,9 @@
     See the License for the specific language governing permissions and
     limitations under the License.
 """
-<<<<<<< HEAD
-import os
-import requests
-import json
-import sys
-import pytest
-
-from werkzeug.urls import url_join
-from PyQt5 import QtWidgets, QtTest
-from mslib.mscolab.models import User, MessageType, Message
-from mslib.mscolab.conf import mscolab_settings
-from mslib.mscolab.chat_manager import ChatManager
-from mslib._tests.utils import mscolab_start_server
-import mslib.msui.mss_pyui as mss_pyui
-
-=======
->>>>>>> da77f881
 
 from flask_testing import TestCase
 
-<<<<<<< HEAD
-
-@pytest.mark.skipif(os.name == "nt",
-                    reason="multiprocessing needs currently start_method fork")
-class Test_Chat_Manager(object):
-    def setup(self):
-        self.process, self.url, self.app, _, self.cm, self.fm = mscolab_start_server(PORTS)
-        QtTest.QTest.qWait(500)
-        self.application = QtWidgets.QApplication(sys.argv)
-        self.window = mss_pyui.MSSMainWindow(mscolab_data_dir=mscolab_settings.MSCOLAB_DATA_DIR)
-        self.cm = ChatManager()
-        self.room_name = "europe"
-        data = {
-            'email': 'a',
-            'password': 'a'
-        }
-        r = requests.post(self.url + '/token', data=data)
-        self.token = json.loads(r.text)['token']
-        with self.app.app_context():
-            self.user = User.query.filter_by(id=8).first()
-
-        data = {
-            "token": self.token,
-            "path": self.room_name,
-            "description": "test description"
-        }
-        url = url_join(self.url, 'create_project')
-        requests.post(url, data=data)
-
-    def teardown(self):
-        if self.window.mscolab.version_window:
-            self.window.mscolab.version_window.close()
-        if self.window.mscolab.conn:
-            self.window.mscolab.conn.disconnect()
-        self.application.quit()
-        QtWidgets.QApplication.processEvents()
-        self.process.terminate()
-=======
 from mslib.mscolab.conf import mscolab_settings
 from mslib.mscolab.models import Message, MessageType
 from mslib.mscolab.mscolab import handle_db_reset
@@ -117,7 +62,6 @@
 
     def tearDown(self):
         pass
->>>>>>> da77f881
 
     def test_add_message(self):
         with self.app.test_client():
