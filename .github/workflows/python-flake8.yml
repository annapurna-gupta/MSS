--- conflicted
+++ resolved
@@ -9,19 +9,13 @@
     - develop
     - stable
     - GSOC2023-NilupulManodya
-<<<<<<< HEAD
-=======
     - GSOC2023-ShubhGaur
->>>>>>> f72546b6
   pull_request:
     branches:
     - develop
     - stable
     - GSOC2023-NilupulManodya
-<<<<<<< HEAD
-=======
     - GSOC2023-ShubhGaur
->>>>>>> f72546b6
 
 jobs:
   lint:
