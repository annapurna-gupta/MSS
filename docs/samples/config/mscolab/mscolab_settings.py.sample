--- conflicted
+++ resolved
@@ -25,7 +25,6 @@
     limitations under the License.
 """
 import os
-<<<<<<< HEAD
 
 # Set which origins are allowed to communicate with your server
 CORS_ORIGINS = ["*"]
@@ -47,6 +46,12 @@
 
 # Set your secret key for token generation
 SECRET_KEY = 'MySecretKey'
+
+# looks for a given category for an operation ending with GROUP_POSTFIX
+# e.g. category = Tex will look for TexGroup
+# all users in that Group are set to the operations of that category
+# having the roles in the TexGroup
+GROUP_POSTFIX = "Group"
 
 # Set the database connection string:
 # Examples for different DBMS:
@@ -75,58 +80,4 @@
 # e.g. category = Tex will look for TexGroup
 # all users in that Group are set to the operations of that category
 # having the roles in the TexGroup
-GROUP_POSTFIX = "Group"
-=======
-import logging
-
-class mscolab_settings:
-    # Set which origins are allowed to communicate with your server
-    CORS_ORIGINS = ["*"]
-
-    # Set base directory where you want to save Mscolab data
-    BASE_DIR = os.path.abspath(os.path.dirname(__file__))
-
-    # Directory in which all data related to Mscolab is stored
-    DATA_DIR = os.path.join(BASE_DIR, "colabdata")
-
-    # Where mscolab project files are stored on the server
-    MSCOLAB_DATA_DIR = os.path.join(DATA_DIR, 'filedata')
-
-    # Directory where uploaded images and documents in the chat are stored
-    UPLOAD_FOLDER = os.path.join(DATA_DIR, 'uploads')
-
-    # Max image/document upload size in mscolab chat (default 2MB)
-    MAX_UPLOAD_SIZE = 2 * 1024 * 1024
-
-    # Set your secret key for token generation
-    SECRET_KEY = 'MySecretKey'
-
-    # looks for a given category for an operation ending with GROUP_POSTFIX
-    # e.g. category = Tex will look for TexGroup
-    # all users in that Group are set to the operations of that category
-    # having the roles in the TexGroup
-    GROUP_POSTFIX = "Group"
-
-    # Set the database connection string:
-    # Examples for different DBMS:
-    # MySQL: "mysql+pymysql://<username>:<password>@<host>/<db_name>?charset=utf8mb4"
-    # PostgreSQL: "postgresql://<username>:<password>@<host>/<db_name>"
-    # SQLite: "sqlite:///<path_to_db>"
-    SQLALCHEMY_DB_URI = 'sqlite:///' + os.path.join(DATA_DIR, 'mscolab.db')
-
-    enable_basic_http_authentication = False
-
-    # text to be written in new mscolab based ftml files.
-    STUB_CODE = """<?xml version="1.0" encoding="utf-8"?>
-    <FlightTrack version="1.7.6">
-      <ListOfWaypoints>
-        <Waypoint flightlevel="250" lat="67.821" location="Kiruna" lon="20.336">
-          <Comments></Comments>
-        </Waypoint>
-        <Waypoint flightlevel="250" lat="78.928" location="Ny-Alesund" lon="11.986">
-          <Comments></Comments>
-        </Waypoint>
-      </ListOfWaypoints>
-    </FlightTrack>
-    """
->>>>>>> 913cdea6
+GROUP_POSTFIX = "Group"