{% set version = "alpha" %}


package:
  name: mss
  version: {{ version }}

source:
  path: ../

build:
  skip: true  # [py<310]
  number: 1000
  script: "{{ PYTHON }} -m pip install . --no-deps -vv"  # [not win]
<<<<<<< HEAD
  entry_points:
    - msui = mslib.msui.msui:main
    - mss = mslib.msui.mss:main
    - mswms = mslib.mswms.mswms:main
    - mswms_demodata = mslib.mswms.demodata:main
    - mscolab = mslib.mscolab.mscolab:main
    - mssautoplot = mslib.utils.mssautoplot:main
    - msidp = mslib.msidp.idp:main  # [not win]
=======
>>>>>>> 21291623

requirements:
  build:
    - python
    - pip
    - setuptools
  host:
    - python
    - setuptools
    - pip
    - menuinst  # [win]
    - future
  run:
    - python
    - defusedxml
    - menuinst  # [win]
    - basemap >=1.3.3
    - chameleon
    - execnet
    - fastkml >=0.11
    - shapely >=2.0.0
    - pygeoif <1.0.0
    - isodate
    - lxml
    - netcdf4
    - hdf4
    - pillow
    - pyqt >=5.15.0
    - qt >=5.15.0
    - requests >=2.31.0
    - scipy
    - skyfield >=1.12
    - skyfield-data >=5
    - tk
    - owslib >=0.24
    - unicodecsv
    - fs_filepicker
    - cftime >=1.0.1
    - matplotlib >=3.5.3
    - itsdangerous
    - pyjwt
    - flask >=2.3.2
    - flask-httpauth
    - flask-mail
    - flask-migrate
    - werkzeug >=2.2.3, <3.0.0
    - flask-socketio >=5.1.0
    - flask-sqlalchemy >=3.0.0
    - flask-cors
    - passlib
    - gitpython
    - git
    - psycopg2
    - PyMySQL >=0.9.3
    - validate_email
    - multidict
    - pint
    - python-socketio >=5
    - python-engineio >=4
    - markdown
    - xstatic
    - xstatic-jquery
    - xstatic-bootstrap
    - gpxpy >=1.4.2
    - metpy
    - pycountry
    - websocket-client
    - libtiff <4.5.0
    - flask-wtf
    - email_validator
    - keyring
    - dbus-python
    - python-slugify
    - flask-login
    - pysaml2
    - libxmlsec1  # [not win]

test:
  imports:
    - mslib
  commands:
    - mswms -h
    - mswms_demodata -h
    - msui -h
    - mscolab -h
    - msidp -h  # [not win]

about:
  summary: 'A web service based tool to plan atmospheric research flights.'
  home: https://github.com/Open-MSS/MSS
  license: "Apache-2.0"
  license_family: "APACHE"
  license_file: LICENSE
  description: |
    MSS - Mission Support System

    http://www.geosci-model-dev.net/5/55/2012/gmd-5-55-2012.pdf

    Software for planning research Aircraft Missions.
    For discussion of the possibilites of the research flights,
    the Mission Support System (MSS) was developed.
    This software helps to review a big amount of metereological and
    model data by viewing the forecasted parameters of interest along possible regions
    of a proposed flight path. Data and possible flight paths can
    be displayed on a hoizontal view (map projection) or on a vertical
    view (along the proposed flight path). Flight paths can be constructed
    and modified on these views. Exchange through a waypoint table is also possible.

extra:
  recipe-maintainers:
    - ReimarBauer<|MERGE_RESOLUTION|>--- conflicted
+++ resolved
@@ -12,17 +12,6 @@
   skip: true  # [py<310]
   number: 1000
   script: "{{ PYTHON }} -m pip install . --no-deps -vv"  # [not win]
-<<<<<<< HEAD
-  entry_points:
-    - msui = mslib.msui.msui:main
-    - mss = mslib.msui.mss:main
-    - mswms = mslib.mswms.mswms:main
-    - mswms_demodata = mslib.mswms.demodata:main
-    - mscolab = mslib.mscolab.mscolab:main
-    - mssautoplot = mslib.utils.mssautoplot:main
-    - msidp = mslib.msidp.idp:main  # [not win]
-=======
->>>>>>> 21291623
 
 requirements:
   build:
